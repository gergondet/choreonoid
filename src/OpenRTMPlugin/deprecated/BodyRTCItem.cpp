--- conflicted
+++ resolved
@@ -626,11 +626,7 @@
         baseDirectoryType.select(value);
     }
 
-<<<<<<< HEAD
-    if (!archive.read("autoConnect", autoConnect)) {
-=======
     if (!archive.read("autoConnect", autoConnect)){
->>>>>>> cd8b109c
         archive.read("AutoConnect", autoConnect);
     }
     if(!archive.read("instanceName", instanceName)) {
