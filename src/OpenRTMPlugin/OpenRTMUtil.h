/**
   @author Shin'ichiro Nakaoka
*/

#ifndef CNOID_OPENRTM_PLUGIN_OPENRTM_UTIL_H
#define CNOID_OPENRTM_PLUGIN_OPENRTM_UTIL_H

#include <cnoid/Signal>
#include <rtm/Manager.h>
#include <rtm/ManagerServant.h>
#include "exportdecl.h"

namespace cnoid {

CNOID_EXPORT RTM::Manager_ptr getRTCManagerServant();

/**
   Components managed by plugins should be created by using this function instead of using RTC::Manager::createComponent().
   A component created by this function is registered as a plugin-managed component,
   and functions such as 'removeUnmanagedComponents()' ignore those components.
*/
CNOID_EXPORT RTC::RTObject_impl* createManagedRTC(const std::string& comp_args);

CNOID_EXPORT int numUnmanagedRTCs();
CNOID_EXPORT int deleteUnmanagedRTCs();
<<<<<<< HEAD
    
bool isManagedRTC(RTC::RTObject_ptr rtc);
=======
>>>>>>> 3d5c03a8

template<class ServiceType>
typename ServiceType::_ptr_type findRTCService(RTC::RTObject_ptr rtc, const std::string& name)
{
    CORBA::Object_var obj = findRTCService<CORBA::Object>(rtc, name);
    return CORBA::is_nil(obj) ? ServiceType::_nil() : ServiceType::_narrow(obj);
}

template<> CNOID_EXPORT CORBA::Object::_ptr_type findRTCService<CORBA::Object>(RTC::RTObject_ptr rtc, const std::string& name);

CNOID_EXPORT bool deleteRTC(RTC::RtcBase* rtc);

CNOID_EXPORT SignalProxy<void()> sigAboutToFinalizeRTM();

}

#endif<|MERGE_RESOLUTION|>--- conflicted
+++ resolved
@@ -23,11 +23,8 @@
 
 CNOID_EXPORT int numUnmanagedRTCs();
 CNOID_EXPORT int deleteUnmanagedRTCs();
-<<<<<<< HEAD
     
 bool isManagedRTC(RTC::RTObject_ptr rtc);
-=======
->>>>>>> 3d5c03a8
 
 template<class ServiceType>
 typename ServiceType::_ptr_type findRTCService(RTC::RTObject_ptr rtc, const std::string& name)
