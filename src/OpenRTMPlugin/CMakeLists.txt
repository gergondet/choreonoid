
# @author Shin'ichiro Nakaoka

#set(CMAKE_BUILD_TYPE Debug)
#set(CMAKE_CXX_FLAGS_RELEASE "${CMAKE_CXX_FLAGS_RELEASE} -g")


option(BUILD_OPENRTM_PLUGIN "Building OpenRTMPlugin" OFF)

if(NOT BUILD_OPENRTM_PLUGIN)
  return()
else()
  if(NOT BUILD_CORBA_PLUGIN)
    message(FATAL_ERROR "OpenRTM Plugin requires CorbaPlugin.")
  endif()
endif()

function(add_cnoid_openRTM_plugin)

  add_library(${ARGV})

  set_target_properties(${ARGV0} PROPERTIES
    LIBRARY_OUTPUT_DIRECTORY ${PROJECT_BINARY_DIR}/${CNOID_PLUGIN_SUBDIR}
    ARCHIVE_OUTPUT_DIRECTORY ${PROJECT_BINARY_DIR}/${CNOID_PLUGIN_SUBDIR}
    RUNTIME_OUTPUT_DIRECTORY ${PROJECT_BINARY_DIR}/${CNOID_PLUGIN_SUBDIR})

  if(ENABLE_INSTALL_RPATH)
    if(APPLE)
      set_target_properties(${ARGV0} PROPERTIES INSTALL_NAME_DIR "@rpath")
      set_target_properties(${ARGV0} PROPERTIES LINK_FLAGS "-Wl,-rpath,@loader_path,-rpath,@loader_path/..")
    else()
      set_target_properties(${ARGV0} PROPERTIES INSTALL_RPATH "$ORIGIN:$ORIGIN/..")
    endif()
  else()
    if(APPLE)
      set_target_properties(${ARGV0} PROPERTIES INSTALL_NAME_DIR "")
    else()
      set_target_properties(${ARGV0} PROPERTIES INSTALL_RPATH "$ORIGIN")
    endif()
  endif()

endfunction()

set(OPENRTM_DIR ${OPENRTM_DIR} CACHE PATH "set the top directory of OpenRTM-aist")
if(UNIX)
  if(NOT OPENRTM_DIR)
    pkg_check_modules(OPENRTM REQUIRED openrtm-aist)
    message(STATUS "OPENRTM VERSION ${OPENRTM_VERSION}" )
    execute_process(
      COMMAND pkg-config --variable=prefix openrtm-aist
      OUTPUT_VARIABLE OPENRTM_DIR
      RESULT_VARIABLE RESULT
      OUTPUT_STRIP_TRAILING_WHITESPACE)
    message(STATUS "OPENRTM_DIR=${OPENRTM_DIR}")
    if(NOT (EXISTS "${OPENRTM_DIR}/include/openrtm-1.1/rtm/RTObjectStateMachine.h"))
      add_definitions(-DOPENRTM_VERSION110)
    else()
      add_definitions(-DOPENRTM_VERSION_TRUNK)
    endif()
  endif()
elseif(MSVC)
  if(NOT OPENRTM_DIR)
    message(FATAL_ERROR "Please specify the directory of OpenRTM-aist to OPENRTM_DIR.")
  endif()
endif()

if(OPENRTM_DIR)
  if(MSVC)
    set(OPENRTM_DIR_BACK ${OPENRTM_DIR})
    include(${OPENRTM_DIR}/cmake/OpenRTMConfig.cmake)
    if(NOT OPENRTM_VERSION STREQUAL "1.1.2")
      set(OPENRTM_DIR ${OPENRTM_DIR_BACK})
      set(OPENRTM_LIBRARY_DIRS ${OPENRTM_DIR}/bin)
    endif()
    if(NOT (EXISTS "${OPENRTM_DIR}/rtm/RTObjectStateMachine.h"))
      add_definitions(-DOPENRTM_VERSION110)
    else()
      add_definitions(-DOPENRTM_VERSION_TRUNK)
    endif()
  else()
    if(EXISTS "${OPENRTM_DIR}/lib/x86_64-linux-gnu/openrtm-1.1/cmake/OpenRTMConfig.cmake")
      include(${OPENRTM_DIR}/lib/x86_64-linux-gnu/openrtm-1.1/cmake/OpenRTMConfig.cmake)
    elseif(EXISTS "${OPENRTM_DIR}/lib/i386-linux-gnu/openrtm-1.1/cmake/OpenRTMConfig.cmake")
      include(${OPENRTM_DIR}/lib/i386-linux-gnu/openrtm-1.1/cmake/OpenRTMConfig.cmake)
    else()
      include(${OPENRTM_DIR}/lib/openrtm-1.1/cmake/OpenRTMConfig.cmake)
    endif()
    set(OPENRTM_LIBRARY_DIRS ${OPENRTM_DIR}/lib)
    if(NOT (EXISTS "${OPENRTM_DIR}/include/openrtm-1.1/rtm/RTObjectStateMachine.h"))
      add_definitions(-DOPENRTM_VERSION110)
    endif()
  endif()
  message(STATUS "OPENRTM VERSION ${OPENRTM_VERSION}" )

  set(OPENRTM_PREFIX ${OPENRTM_DIR})

  set(OPENRTM_INCLUDE_DIRS
    ${OPENRTM_DIR}/include 
    ${OPENRTM_DIR}/include/coil-1.1
    ${OPENRTM_DIR}/include/openrtm-1.1 
    ${OPENRTM_DIR}/include/openrtm-1.1/rtm/idl
    ${OPENRTM_DIR}/rtm # for the Windows installer version
    ${OPENRTM_DIR}/rtm/idl # for the Windows installer version
    ${OPENRTM_DIR}
    )

  if(UNIX)
    set(OPENRTM_LIBRARIES RTC coil)
  elseif(MSVC)
    if(OPENRTM_VERSION STREQUAL "1.1.0")
      file(GLOB librtc RELATIVE ${OPENRTM_LIBRARY_DIRS} "${OPENRTM_LIBRARY_DIRS}/RTC???.lib")
      get_filename_component(librtc ${librtc} NAME_WE)
      file(GLOB libcoil RELATIVE ${OPENRTM_LIBRARY_DIRS} "${OPENRTM_LIBRARY_DIRS}/coil???.lib")
      get_filename_component(libcoil ${libcoil} NAME_WE)
      add_definitions(-DOPENRTM_VERSION110)
      set(OPENRTM_LIBRARIES 
      optimized ${librtc} debug ${librtc}d
      optimized ${libcoil} debug ${libcoil}d
      optimized ws2_32 debug ws2_32)
    endif()
    if(OPENRTM_VERSION STREQUAL "1.1.1")
      if(CMAKE_CL_64)
        file(GLOB librtc RELATIVE ${OPENRTM_LIBRARY_DIRS} "${OPENRTM_LIBRARY_DIRS}/RTC???_????_x64.lib")
      elseif()
        file(GLOB librtc RELATIVE ${OPENRTM_LIBRARY_DIRS} "${OPENRTM_LIBRARY_DIRS}/RTC???_????.lib")
      endif()
      get_filename_component(librtc ${librtc} NAME_WE)
      if(CMAKE_CL_64)
        file(GLOB libcoil RELATIVE ${OPENRTM_LIBRARY_DIRS} "${OPENRTM_LIBRARY_DIRS}/coil???_????_x64.lib")
      elseif()
        file(GLOB libcoil RELATIVE ${OPENRTM_LIBRARY_DIRS} "${OPENRTM_LIBRARY_DIRS}/coil???_????.lib")
      endif()
      get_filename_component(libcoil ${libcoil} NAME_WE)
      set(OPENRTM_LIBRARIES 
      optimized ${librtc} debug ${librtc}d
      optimized ${libcoil} debug ${libcoil}d
      optimized ws2_32 debug ws2_32)
    endif()
    message(STATUS "bin dir = ${OPENRTM_DIR}/bin, lib dir = ${OPENRTM_LIBRARY_DIRS}, rtm libs = ${OPENRTM_LIBRARIES}")
    install_external_libraries(${OPENRTM_LIBRARY_DIRS} ${OPENRTM_LIBRARY_DIRS} ${OPENRTM_LIBRARIES})
  endif()
endif()

# Make the following variables accessible from other directories
set(OPENRTM_INCLUDE_DIRS ${OPENRTM_INCLUDE_DIRS} CACHE INTERNAL "OpenRTM's include directories")
set(OPENRTM_LIBRARY_DIRS ${OPENRTM_LIBRARY_DIRS} CACHE INTERNAL "OpenRTM's library directories")
set(OPENRTM_LIBRARIES ${OPENRTM_LIBRARIES} CACHE INTERNAL "OpenRTM's library files")

#add_definitions(${OPENRTM_CFLAGS})
include_directories(${OPENRTM_INCLUDE_DIRS})
link_directories(${OPENRTM_LIBRARY_DIRS})

set(library CnoidOpenRTM)
set(IDL_INCLUDE_DIRS 
  ${OPENRTM_PREFIX}/include/openrtm-1.1/rtm/idl
  ${OPENRTM_PREFIX}/rtm/idl # for the Windows installer version
  )

idl_compile_cpp(idl_cpp_files idl_h_files corba CameraImage PointCloud)
idl_compile_cpp(OpenHRP_idl_cpp_files OpenHRP_idl_h_files corba/OpenHRP ClockGenerator)


set(library_sources
  )

include_directories(${IDL_INCLUDE_DIRS})

add_cnoid_library(${library} STATIC 
  ${library_sources} 
  ${idl_cpp_files} ${idl_h_files}
  ${OpenHRP_idl_cpp_files} ${OpenHRP_idl_h_files})

target_link_libraries(${library} CnoidCorba)
apply_common_setting_for_library(${library} "")


add_subdirectory(library)


# Plugin
set(plugin CnoidOpenRTMPlugin)

set(plugin_sources
  OpenRTMPlugin.cpp
  BodyIoRTCItem.cpp
  RTCItem.cpp
  ChoreonoidExecutionContext.cpp
  ChoreonoidPeriodicExecutionContext.cpp
  RTSNameServerView.cpp
<<<<<<< HEAD
  RTSPropertiesView.cpp
  RTSItem.cpp
  RTSDiagramView.cpp
  RTSCommonUtil.cpp
=======
  OpenHRPClockGeneratorItem.cpp
  BodyRTCItem.cpp
  VirtualRobotRTC.cpp
  VirtualRobotPortHandler.cpp
  BridgeConf.cpp
>>>>>>> 30d608b2
  )

set(plugin_headers
  )

if(NOT QT5)
  QT4_ADD_RESOURCES(RC_SRCS OpenRTMPlugin.qrc)
else()
  QT5_ADD_RESOURCES(RC_SRCS OpenRTMPlugin.qrc)
endif()

if(NOT QT5)
  QT4_ADD_RESOURCES(RC_SRCS OpenRTMPlugin.qrc)
  QT4_WRAP_CPP(
    plugin_sources
    RTSNameServerView.h
    RTSDiagramView.h
    OPTIONS "-DBOOST_TT_HAS_OPERATOR_HPP_INCLUDED"
  )
else()
  QT5_ADD_RESOURCES(RC_SRCS OpenRTMPlugin.qrc)
  QT5_WRAP_CPP(
    plugin_sources
    RTSDiagramView.h
    RTSNameServerView.h
    OPTIONS "-DBOOST_TT_HAS_OPERATOR_HPP_INCLUDED"
  )
endif()

if(MSVC)
add_definitions(-D__WIN32__ -D__x86__ -D__NT__ -D__OSVERSION__=4 -D_CRT_SECURE_NO_DEPRECATE -D_WIN32_WINNT=0x0500 -DRTC_CORBA_CXXMAPPING11)
endif()

make_gettext_mofiles(${plugin} mofiles)

if(OPENRTM_VERSION STREQUAL "1.1.0")
  add_cnoid_plugin(${plugin} SHARED ${plugin_sources} ${plugin_headers} ${mofiles}  ${RC_SRCS})
else()
  add_cnoid_OpenRTM_plugin(${plugin} SHARED ${plugin_sources} ${plugin_headers} ${mofiles} ${RC_SRCS})
  if(ENABLE_GCC_FVISIBILITY_HIDDEN)
    set_source_files_properties(BodyRTCItem.cpp
                                VirtualRobotRTC.cpp
                                VirtualRobotPortHandler.cpp
                                BridgeConf.cpp
                                RTCItem.cpp
				BodyIoRTCItem.cpp
                                OpenHRPClockGeneratorItem.cpp
                                ChoreonoidExecutionContext.cpp 
                                PROPERTIES COMPILE_FLAGS "-fvisibility=hidden")
  endif()
endif()

target_link_libraries(${plugin} CnoidBodyPlugin CnoidCorbaPlugin CnoidOpenRTM CnoidBodyIoRTC ${OPENRTM_LIBRARIES})
if(UNIX)
  target_link_libraries(${plugin} ${Boost_REGEX_LIBRARY})
endif()
apply_common_setting_for_plugin(${plugin} "${plugin_headers}")


if(ENABLE_PYTHON)
  add_subdirectory(python)
endif()

file(MAKE_DIRECTORY ${PROJECT_BINARY_DIR}/${CNOID_PLUGIN_SUBDIR}/rtc)
install(DIRECTORY ${PROJECT_BINARY_DIR}/${CNOID_PLUGIN_SUBDIR}/rtc DESTINATION ${CNOID_PLUGIN_SUBDIR}/rtc
  FILES_MATCHING PATTERN "*" EXCLUDE)

if(QT5)
  qt5_use_modules(${plugin} Core OpenGL Network)
endif()

<|MERGE_RESOLUTION|>--- conflicted
+++ resolved
@@ -187,18 +187,15 @@
   ChoreonoidExecutionContext.cpp
   ChoreonoidPeriodicExecutionContext.cpp
   RTSNameServerView.cpp
-<<<<<<< HEAD
   RTSPropertiesView.cpp
   RTSItem.cpp
   RTSDiagramView.cpp
   RTSCommonUtil.cpp
-=======
   OpenHRPClockGeneratorItem.cpp
   BodyRTCItem.cpp
   VirtualRobotRTC.cpp
   VirtualRobotPortHandler.cpp
   BridgeConf.cpp
->>>>>>> 30d608b2
   )
 
 set(plugin_headers
