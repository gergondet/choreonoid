
# @author Shin'ichiro Nakaoka

#set(CMAKE_BUILD_TYPE Debug)
#set(CMAKE_CXX_FLAGS_RELEASE "${CMAKE_CXX_FLAGS_RELEASE} -g")


option(BUILD_OPENRTM_PLUGIN "Building OpenRTMPlugin" OFF)

if(NOT BUILD_OPENRTM_PLUGIN)
  return()
else()
  if(NOT BUILD_CORBA_PLUGIN)
    message(FATAL_ERROR "OpenRTM Plugin requires CorbaPlugin.")
  endif()
endif()

function(add_cnoid_openRTM_plugin)

  add_library(${ARGV})

  set_target_properties(${ARGV0} PROPERTIES
    LIBRARY_OUTPUT_DIRECTORY ${PROJECT_BINARY_DIR}/${CNOID_PLUGIN_SUBDIR}
    ARCHIVE_OUTPUT_DIRECTORY ${PROJECT_BINARY_DIR}/${CNOID_PLUGIN_SUBDIR}
    RUNTIME_OUTPUT_DIRECTORY ${PROJECT_BINARY_DIR}/${CNOID_PLUGIN_SUBDIR})

  if(ENABLE_INSTALL_RPATH)
    if(APPLE)
      set_target_properties(${ARGV0} PROPERTIES INSTALL_NAME_DIR "@rpath")
      set_target_properties(${ARGV0} PROPERTIES LINK_FLAGS "-Wl,-rpath,@loader_path,-rpath,@loader_path/..")
    else()
      set_target_properties(${ARGV0} PROPERTIES INSTALL_RPATH "$ORIGIN:$ORIGIN/..")
    endif()
  else()
    if(APPLE)
      set_target_properties(${ARGV0} PROPERTIES INSTALL_NAME_DIR "")
    else()
      set_target_properties(${ARGV0} PROPERTIES INSTALL_RPATH "$ORIGIN")
    endif()
  endif()

endfunction()

set(OPENRTM_DIR ${OPENRTM_DIR} CACHE PATH "set the top directory of OpenRTM-aist")
if(UNIX)
  if(NOT OPENRTM_DIR)
    pkg_check_modules(OPENRTM REQUIRED openrtm-aist)
    message(STATUS "OPENRTM VERSION ${OPENRTM_VERSION}" )
    execute_process(
      COMMAND pkg-config --variable=prefix openrtm-aist
      OUTPUT_VARIABLE OPENRTM_DIR
      RESULT_VARIABLE RESULT
      OUTPUT_STRIP_TRAILING_WHITESPACE)
    message(STATUS "OPENRTM_DIR=${OPENRTM_DIR}")
    if(NOT (EXISTS "${OPENRTM_DIR}/include/openrtm-1.1/rtm/RTObjectStateMachine.h"))
      add_definitions(-DOPENRTM_VERSION110)
    else()
      add_definitions(-DOPENRTM_VERSION_TRUNK)
    endif()
  endif()
elseif(MSVC)
  if(NOT OPENRTM_DIR)
    message(FATAL_ERROR "Please specify the directory of OpenRTM-aist to OPENRTM_DIR.")
  endif()
endif()

if(OPENRTM_DIR)
  if(MSVC)
    set(OPENRTM_DIR_BACK ${OPENRTM_DIR})
    include(${OPENRTM_DIR}/cmake/OpenRTMConfig.cmake)
    if(NOT OPENRTM_VERSION STREQUAL "1.1.2")
      set(OPENRTM_DIR ${OPENRTM_DIR_BACK})
      set(OPENRTM_LIBRARY_DIRS ${OPENRTM_DIR}/bin)
    endif()
    if(NOT (EXISTS "${OPENRTM_DIR}/rtm/RTObjectStateMachine.h"))
      add_definitions(-DOPENRTM_VERSION110)
    else()
      add_definitions(-DOPENRTM_VERSION_TRUNK)
    endif()
  else()
    if(EXISTS "${OPENRTM_DIR}/lib/x86_64-linux-gnu/openrtm-1.1/cmake/OpenRTMConfig.cmake")
      include(${OPENRTM_DIR}/lib/x86_64-linux-gnu/openrtm-1.1/cmake/OpenRTMConfig.cmake)
    elseif(EXISTS "${OPENRTM_DIR}/lib/i386-linux-gnu/openrtm-1.1/cmake/OpenRTMConfig.cmake")
      include(${OPENRTM_DIR}/lib/i386-linux-gnu/openrtm-1.1/cmake/OpenRTMConfig.cmake)
    else()
      include(${OPENRTM_DIR}/lib/openrtm-1.1/cmake/OpenRTMConfig.cmake)
    endif()
    set(OPENRTM_LIBRARY_DIRS ${OPENRTM_DIR}/lib)
    if(NOT (EXISTS "${OPENRTM_DIR}/include/openrtm-1.1/rtm/RTObjectStateMachine.h"))
      add_definitions(-DOPENRTM_VERSION110)
    endif()
  endif()
  message(STATUS "OPENRTM VERSION ${OPENRTM_VERSION}" )

  set(OPENRTM_PREFIX ${OPENRTM_DIR})

  set(OPENRTM_INCLUDE_DIRS
    ${OPENRTM_DIR}/include 
    ${OPENRTM_DIR}/include/coil-1.1
    ${OPENRTM_DIR}/include/openrtm-1.1 
    ${OPENRTM_DIR}/include/openrtm-1.1/rtm/idl
    ${OPENRTM_DIR}/rtm # for the Windows installer version
    ${OPENRTM_DIR}/rtm/idl # for the Windows installer version
    ${OPENRTM_DIR}
    )

  if(UNIX)
    set(OPENRTM_LIBRARIES RTC coil)
  elseif(MSVC)
    if(OPENRTM_VERSION STREQUAL "1.1.0")
      file(GLOB librtc RELATIVE ${OPENRTM_LIBRARY_DIRS} "${OPENRTM_LIBRARY_DIRS}/RTC???.lib")
      get_filename_component(librtc ${librtc} NAME_WE)
      file(GLOB libcoil RELATIVE ${OPENRTM_LIBRARY_DIRS} "${OPENRTM_LIBRARY_DIRS}/coil???.lib")
      get_filename_component(libcoil ${libcoil} NAME_WE)
      add_definitions(-DOPENRTM_VERSION110)
      set(OPENRTM_LIBRARIES 
      optimized ${librtc} debug ${librtc}d
      optimized ${libcoil} debug ${libcoil}d
      optimized ws2_32 debug ws2_32)
    endif()
    if(OPENRTM_VERSION STREQUAL "1.1.1")
      if(CMAKE_CL_64)
        file(GLOB librtc RELATIVE ${OPENRTM_LIBRARY_DIRS} "${OPENRTM_LIBRARY_DIRS}/RTC???_????_x64.lib")
      elseif()
        file(GLOB librtc RELATIVE ${OPENRTM_LIBRARY_DIRS} "${OPENRTM_LIBRARY_DIRS}/RTC???_????.lib")
      endif()
      get_filename_component(librtc ${librtc} NAME_WE)
      if(CMAKE_CL_64)
        file(GLOB libcoil RELATIVE ${OPENRTM_LIBRARY_DIRS} "${OPENRTM_LIBRARY_DIRS}/coil???_????_x64.lib")
      elseif()
        file(GLOB libcoil RELATIVE ${OPENRTM_LIBRARY_DIRS} "${OPENRTM_LIBRARY_DIRS}/coil???_????.lib")
      endif()
      get_filename_component(libcoil ${libcoil} NAME_WE)
      set(OPENRTM_LIBRARIES 
      optimized ${librtc} debug ${librtc}d
      optimized ${libcoil} debug ${libcoil}d
      optimized ws2_32 debug ws2_32)
    endif()
    message(STATUS "bin dir = ${OPENRTM_DIR}/bin, lib dir = ${OPENRTM_LIBRARY_DIRS}, rtm libs = ${OPENRTM_LIBRARIES}")
    install_external_libraries(${OPENRTM_LIBRARY_DIRS} ${OPENRTM_LIBRARY_DIRS} ${OPENRTM_LIBRARIES})
  endif()
endif()

# Make the following variables accessible from other directories
set(OPENRTM_INCLUDE_DIRS ${OPENRTM_INCLUDE_DIRS} CACHE INTERNAL "OpenRTM's include directories")
set(OPENRTM_LIBRARY_DIRS ${OPENRTM_LIBRARY_DIRS} CACHE INTERNAL "OpenRTM's library directories")
set(OPENRTM_LIBRARIES ${OPENRTM_LIBRARIES} CACHE INTERNAL "OpenRTM's library files")

#add_definitions(${OPENRTM_CFLAGS})
include_directories(${OPENRTM_INCLUDE_DIRS})
link_directories(${OPENRTM_LIBRARY_DIRS})

set(library CnoidOpenRTM)
set(IDL_INCLUDE_DIRS 
  ${OPENRTM_PREFIX}/include/openrtm-1.1/rtm/idl
  ${OPENRTM_PREFIX}/rtm/idl # for the Windows installer version
  )

idl_compile_cpp(idl_cpp_files idl_h_files corba CameraImage PointCloud)
idl_compile_cpp(OpenHRP_idl_cpp_files OpenHRP_idl_h_files corba/OpenHRP ClockGenerator)


set(library_sources
  )

include_directories(${IDL_INCLUDE_DIRS})

add_cnoid_library(${library} STATIC 
  ${library_sources} 
  ${idl_cpp_files} ${idl_h_files}
  ${OpenHRP_idl_cpp_files} ${OpenHRP_idl_h_files})

target_link_libraries(${library} CnoidCorba)
apply_common_setting_for_library(${library} "")


# Plugin
set(plugin CnoidOpenRTMPlugin)

set(plugin_sources
  OpenRTMPlugin.cpp
  BodyRTCItem.cpp
  VirtualRobotRTC.cpp
  VirtualRobotPortHandler.cpp
  BridgeConf.cpp
  RTCItem.cpp
  OpenHRPClockGeneratorItem.cpp
  ChoreonoidExecutionContext.cpp
  ChoreonoidPeriodicExecutionContext.cpp
  RTSNameServerView.cpp
  RTSPropertiesView.cpp
  RTSItem.cpp
  RTSDiagramView.cpp
  RTSCommonUtil.cpp
  )

set(plugin_headers
  )

if(NOT QT5)
  QT4_ADD_RESOURCES(RC_SRCS OpenRTMPlugin.qrc)
else()
  QT5_ADD_RESOURCES(RC_SRCS OpenRTMPlugin.qrc)
endif()

if(NOT QT5)
<<<<<<< HEAD
QT4_WRAP_CPP(
  plugin_sources
  RTSDiagramView.h
  OPTIONS "-DBOOST_TT_HAS_OPERATOR_HPP_INCLUDED"
=======
  QT4_WRAP_CPP(
    RTSNameServerView.cpp
    OPTIONS "-DBOOST_TT_HAS_OPERATOR_HPP_INCLUDED"
  )
else()
  QT5_WRAP_CPP(
    RTSNameServerView.cpp
    OPTIONS "-DBOOST_TT_HAS_OPERATOR_HPP_INCLUDED"
>>>>>>> 33f96621
  )
endif()

if(MSVC)
add_definitions(-D__WIN32__ -D__x86__ -D__NT__ -D__OSVERSION__=4 -D_CRT_SECURE_NO_DEPRECATE -D_WIN32_WINNT=0x0500 -DRTC_CORBA_CXXMAPPING11)
endif()

make_gettext_mofiles(${plugin} mofiles)

if(OPENRTM_VERSION STREQUAL "1.1.0")
  add_cnoid_plugin(${plugin} SHARED ${plugin_sources} ${plugin_headers} ${mofiles}  ${RC_SRCS})
else()
  add_cnoid_OpenRTM_plugin(${plugin} SHARED ${plugin_sources} ${plugin_headers} ${mofiles})
  if(ENABLE_GCC_FVISIBILITY_HIDDEN)
    set_source_files_properties(BodyRTCItem.cpp
                                VirtualRobotRTC.cpp
                                VirtualRobotPortHandler.cpp
                                BridgeConf.cpp
                                RTCItem.cpp
                                OpenHRPClockGeneratorItem.cpp
                                ChoreonoidExecutionContext.cpp 
                                PROPERTIES COMPILE_FLAGS "-fvisibility=hidden")
  endif()
endif()

target_link_libraries(${plugin} CnoidBodyPlugin CnoidCorbaPlugin CnoidOpenRTM ${OPENRTM_LIBRARIES})
if(UNIX)
  target_link_libraries(${plugin} ${Boost_REGEX_LIBRARY})
endif()
apply_common_setting_for_plugin(${plugin} "${plugin_headers}")


if(ENABLE_PYTHON)
  add_subdirectory(python)
endif()

file(MAKE_DIRECTORY ${PROJECT_BINARY_DIR}/${CNOID_PLUGIN_SUBDIR}/rtc)
install(DIRECTORY ${PROJECT_BINARY_DIR}/${CNOID_PLUGIN_SUBDIR}/rtc DESTINATION ${CNOID_PLUGIN_SUBDIR}/rtc
  FILES_MATCHING PATTERN "*" EXCLUDE)

if(QT5)
  qt5_use_modules(${plugin} Core OpenGL Network)
endif()

<|MERGE_RESOLUTION|>--- conflicted
+++ resolved
@@ -204,21 +204,16 @@
 endif()
 
 if(NOT QT5)
-<<<<<<< HEAD
-QT4_WRAP_CPP(
-  plugin_sources
-  RTSDiagramView.h
-  OPTIONS "-DBOOST_TT_HAS_OPERATOR_HPP_INCLUDED"
-=======
   QT4_WRAP_CPP(
+    RTSDiagramView.h
     RTSNameServerView.cpp
     OPTIONS "-DBOOST_TT_HAS_OPERATOR_HPP_INCLUDED"
   )
 else()
   QT5_WRAP_CPP(
+    RTSDiagramView.h
     RTSNameServerView.cpp
     OPTIONS "-DBOOST_TT_HAS_OPERATOR_HPP_INCLUDED"
->>>>>>> 33f96621
   )
 endif()
 
