/*!
 * @brief  This is a definition of Items for OpenRTM-aist.

 * @file
 */
#include "OpenRTMItem.h"

#include "RTSConfigurationView.h"
#include "RTSCommonUtil.h"

#include "LoggerUtil.h"

#include "gettext.h"

using namespace RTC;

namespace cnoid { 

bool RTCWrapper::getConfiguration(NamingContextHelper::ObjectInfo& target, std::vector<ConfigurationSetParamPtr>& configSetList)
{
    DDEBUG("RTCWrapper::getConfiguration");
<<<<<<< HEAD
 
    auto& ncHelper = RTSNameServerView::instance()->getNCHelper();

    RTCWrapper result;
    std::vector<NamingContextHelper::ObjectPath> pathList;

    if(target.fullPath.size() == 0){
        NamingContextHelper::ObjectPath path(target.id, "rtc");
        pathList.push_back(path);
    } else {
        pathList = target.fullPath;
    }

    rtc_ = ncHelper.findObject<RTC::RTObject>(pathList);

    if(CORBA::is_nil(rtc_)){
        return false;
    }

  compProfile_ = rtc_->get_component_profile();
  configuration_ = rtc_->get_configuration();

	QString activeName;
	try {
=======

	  RTCWrapper result;
    std::vector<NamingContextHelper::ObjectPath> pathList;

    if (target.fullPath_.size() == 0) {
        NamingContextHelper::ObjectPath path(target.id_, "rtc");
        pathList.push_back(path);
	  } else {
        pathList = target.fullPath_;
    }

    CORBA::Object::_ptr_type obj = NameServerManager::instance()->getNCHelper()->findObject(pathList);
	  if (isObjectAlive(obj)) {
        rtc_ = RTC::RTObject::_narrow(obj);
		    CORBA::release(obj);
	  } else {
        rtc_ = RTC::RTObject::_nil();
	  }
    if (isObjectAlive(rtc_)==false) return false;

    compProfile_ = rtc_->get_component_profile();
    configuration_ = rtc_->get_configuration();
    if(isObjectAlive(configuration_) == false) return false;

	  QString activeName;
>>>>>>> 47145c54
    SDOPackage::ConfigurationSet* activeConf = configuration_->get_active_configuration_set();
    if (activeConf) {
        activeName = QString(string(activeConf->id).c_str());
		}

	  SDOPackage::ConfigurationSetList_var confSet = configuration_->get_configuration_sets();
    int setNum = confSet->length();
	  for (int index = 0; index < setNum; index++) {
		    SDOPackage::ConfigurationSet conf = confSet[index];
		    QString name = QString(string(conf.id).c_str());
		    ConfigurationSetParamPtr configSet = std::make_shared<ConfigurationSetParam>(index + 1, name);
		    if (name == activeName) configSet->setActive(true);
		    configSetList.push_back(configSet);
		    //
		    coil::Properties confs = NVUtil::toProperties(conf.configuration_data);
		    vector<string> confNames = confs.propertyNames();
		    int id = 1;
		    for (vector<string>::iterator iter = confNames.begin(); iter != confNames.end(); iter++) {
			      QString name = QString((*iter).c_str());
			      QString value = QString((confs[*iter]).c_str());
			      ConfigurationParamPtr param = std::make_shared<ConfigurationParam>(id, name, value);
			      configSet->addConfiguration(param);
			      id++;
		    }
	  }
    return true;
}

void RTCWrapper::updateConfiguration(std::vector<ConfigurationSetParamPtr>& configList)
{
    if(isObjectAlive(configuration_) == false) return;

	  QString activeName;
	  for (int index = 0; index < configList.size(); index++) {
		    ConfigurationSetParamPtr target = configList[index];
		    if (target->getActive()) {
			      activeName = target->getName();
		    }

		    if (target->getMode() == ParamMode::MODE_INSERT) {
			      SDOPackage::ConfigurationSet newSet;
			      newSet.id = CORBA::string_dup(target->getName().toStdString().c_str());
			      NVList configList;
			      std::vector<ConfigurationParamPtr> configSetList = target->getConfigurationList();
			      for (int idxDetail = 0; idxDetail < configSetList.size(); idxDetail++) {
				        ConfigurationParamPtr param = configSetList[idxDetail];
				        if (param->getMode() == MODE_DELETE || param->getMode() == MODE_IGNORE) continue;
				        DDEBUG_V("id:%d", param->getId());
				        CORBA_SeqUtil::push_back(configList,
					        NVUtil::newNV(param->getName().toStdString().c_str(), param->getValue().toStdString().c_str()));
			      }
			      newSet.configuration_data = configList;
    			  configuration_->add_configuration_set(newSet);

		    } else if (target->getMode() == ParamMode::MODE_UPDATE) {
			      SDOPackage::ConfigurationSetList_var confSet = configuration_->get_configuration_sets();
			      for (int idxConf = 0; idxConf < confSet->length(); idxConf++) {
				        SDOPackage::ConfigurationSet conf = confSet[idxConf];
				        QString name = QString(string(conf.id).c_str());
				        if (name == target->getNameOrg()) {
					          conf.id = CORBA::string_dup(target->getName().toStdString().c_str());
					          NVList configList;
					          std::vector<ConfigurationParamPtr> configSetList = target->getConfigurationList();
					          for (int idxDetail = 0; idxDetail < configSetList.size(); idxDetail++) {
						            ConfigurationParamPtr param = configSetList[idxDetail];
						            if (param->getMode() == MODE_DELETE || param->getMode() == MODE_IGNORE) continue;
						            DDEBUG_V("id:%d", param->getId());
						            CORBA_SeqUtil::push_back(configList,
							            NVUtil::newNV(param->getName().toStdString().c_str(), param->getValue().toStdString().c_str()));
					          }
					          conf.configuration_data = configList;
					          configuration_->set_configuration_set_values(conf);
				        }
			      }

		    } else if (target->getMode() == ParamMode::MODE_DELETE) {
			      configuration_->remove_configuration_set(CORBA::string_dup(target->getName().toStdString().c_str()));
		    }
	  }
	  configuration_->activate_configuration_set(activeName.toStdString().c_str());
}

<<<<<<< HEAD
void RTCWrapper::setRTObject(RTC::RTObject_ptr target) {
	DDEBUG("RTSComp::setRTObject");
	rtc_ = RTC::RTObject::_nil();

	if (!isObjectAlive(target)) {
		ownedExeContList_ = 0;
  	DDEBUG("RTSComp::setRTObject NULL");
		return;
	}
	rtc_ = target;
	ownedExeContList_ = rtc_->get_owned_contexts();
}

bool RTCWrapper::activateComponent() {
    if(CORBA::is_nil(rtc_)) return false;
	if (ownedExeContList_->length() == 0) return false;
=======
void RTCWrapper::setRTObject(RTC::RTObject_ptr target)
{
	  DDEBUG("RTSComp::setRTObject");
	  rtc_ = 0;

	  if (!isObjectAlive(target)) {
		    ownedExeContList_ = 0;
  	    DDEBUG("RTSComp::setRTObject NULL");
		    return;
	  }
	  rtc_ = target;
	  ownedExeContList_ = rtc_->get_owned_contexts();
}

bool RTCWrapper::activateComponent()
{
    if( isObjectAlive(rtc_) == false ) return false;
	  if (ownedExeContList_->length() == 0) return false;
>>>>>>> 47145c54

    if( searchActiveEC() == false ) return false;

	  RTC::ReturnCode_t ret = ownedExeContList_[activeIndex_]->activate_component(rtc_);
	  if (ret != RTC::ReturnCode_t::RTC_OK) return false;
	  return true;
}

<<<<<<< HEAD
bool RTCWrapper::deactivateComponent() {
    if (CORBA::is_nil(rtc_)) return false;
	if (ownedExeContList_->length() == 0) return false;
=======
bool RTCWrapper::deactivateComponent()
{
>>>>>>> 47145c54

    if( isObjectAlive(rtc_) == false ) return false;
	  if (ownedExeContList_->length() == 0) return false;

    if( searchActiveEC() == false ) return false;

    RTC::ReturnCode_t ret = ownedExeContList_[activeIndex_]->deactivate_component(rtc_);
	  if (ret != RTC::ReturnCode_t::RTC_OK) return false;
	  return true;
}

<<<<<<< HEAD
bool RTCWrapper::resetComponent() {
    if (CORBA::is_nil(rtc_)) return false;
	if (ownedExeContList_->length() == 0) return false;
=======
bool RTCWrapper::resetComponent()
{
    if( isObjectAlive(rtc_) == false ) return false;
	  if (ownedExeContList_->length() == 0) return false;
>>>>>>> 47145c54

    if( searchActiveEC() == false ) return false;
 
    RTC::ReturnCode_t ret = ownedExeContList_[activeIndex_]->reset_component(rtc_);
	  if (ret != RTC::ReturnCode_t::RTC_OK) return false;
	  return true;
}

<<<<<<< HEAD
bool RTCWrapper::finalizeComponent() {
    if (CORBA::is_nil(rtc_)) return false;
=======
bool RTCWrapper::finalizeComponent()
{
  if( isObjectAlive(rtc_) == false ) return false;
>>>>>>> 47145c54

	RTC::ReturnCode_t ret = rtc_->exit();
	if (ret != RTC::ReturnCode_t::RTC_OK) return false;

	return true;
}

bool RTCWrapper::startExecutionContext()
{
	  if (ownedExeContList_->length() == 0) return false;
    if( isObjectAlive(ownedExeContList_[activeIndex_]) == false ) return false;

	  RTC::ReturnCode_t ret = ownedExeContList_[activeIndex_]->start();
	  if (ret != RTC::ReturnCode_t::RTC_OK) return false;
	  return true;
}

bool RTCWrapper::stopExecutionContext()
{
    bool result = false;
	  if (ownedExeContList_->length() == 0) return result;

    for (CORBA::ULong index = 0; index < ownedExeContList_->length(); ++index) {
        if( isObjectAlive(ownedExeContList_[index]) ) {
            if (ownedExeContList_[index]->is_running()) {
                activeIndex_ = index;
                RTC::ReturnCode_t ret = ownedExeContList_[index]->stop();
                if (ret != RTC::ReturnCode_t::RTC_OK) return result;
                result = true;
                break;
            }
        }
    }
	  return result;
}

RTC_STATUS RTCWrapper::getRTCState()
{
	  if (CORBA::is_nil(rtc_) || rtc_->_non_existent()) return RTC_FINALIZE;
	  if (ownedExeContList_->length() == 0) return RTC_UNKNOWN;

    if( searchActiveEC() == false ) return RTC_UNKNOWN;

	  LifeCycleState state = ownedExeContList_[activeIndex_]->get_component_state(rtc_);
	  if (state == RTC::ERROR_STATE) {
		    return RTC_ERROR;
	  } else if (state == RTC::ACTIVE_STATE) {
		    return RTC_ACTIVE;
	  } else {
		    return RTC_INACTIVE;
	  }
}

bool RTCWrapper::searchActiveEC() {
    bool result = false;
    for (CORBA::ULong index = 0; index < ownedExeContList_->length(); ++index) {
        if( isObjectAlive(ownedExeContList_[index]) ) {
            if (ownedExeContList_[index]->is_running()) {
                activeIndex_ = index;
                result = true;
                break;
            }
        }
    }
    return result;
}

}<|MERGE_RESOLUTION|>--- conflicted
+++ resolved
@@ -4,49 +4,17 @@
  * @file
  */
 #include "OpenRTMItem.h"
-
 #include "RTSConfigurationView.h"
 #include "RTSCommonUtil.h"
-
 #include "LoggerUtil.h"
 
-#include "gettext.h"
-
+using namespace cnoid;
 using namespace RTC;
 
-namespace cnoid { 
-
 bool RTCWrapper::getConfiguration(NamingContextHelper::ObjectInfo& target, std::vector<ConfigurationSetParamPtr>& configSetList)
 {
     DDEBUG("RTCWrapper::getConfiguration");
-<<<<<<< HEAD
- 
-    auto& ncHelper = RTSNameServerView::instance()->getNCHelper();
-
-    RTCWrapper result;
-    std::vector<NamingContextHelper::ObjectPath> pathList;
-
-    if(target.fullPath.size() == 0){
-        NamingContextHelper::ObjectPath path(target.id, "rtc");
-        pathList.push_back(path);
-    } else {
-        pathList = target.fullPath;
-    }
-
-    rtc_ = ncHelper.findObject<RTC::RTObject>(pathList);
-
-    if(CORBA::is_nil(rtc_)){
-        return false;
-    }
-
-  compProfile_ = rtc_->get_component_profile();
-  configuration_ = rtc_->get_configuration();
-
-	QString activeName;
-	try {
-=======
-
-	  RTCWrapper result;
+
     std::vector<NamingContextHelper::ObjectPath> pathList;
 
     if (target.fullPath_.size() == 0) {
@@ -56,46 +24,47 @@
         pathList = target.fullPath_;
     }
 
-    CORBA::Object::_ptr_type obj = NameServerManager::instance()->getNCHelper()->findObject(pathList);
-	  if (isObjectAlive(obj)) {
-        rtc_ = RTC::RTObject::_narrow(obj);
-		    CORBA::release(obj);
-	  } else {
-        rtc_ = RTC::RTObject::_nil();
-	  }
-    if (isObjectAlive(rtc_)==false) return false;
-
-    compProfile_ = rtc_->get_component_profile();
-    configuration_ = rtc_->get_configuration();
-    if(isObjectAlive(configuration_) == false) return false;
-
-	  QString activeName;
->>>>>>> 47145c54
-    SDOPackage::ConfigurationSet* activeConf = configuration_->get_active_configuration_set();
-    if (activeConf) {
-        activeName = QString(string(activeConf->id).c_str());
-		}
-
-	  SDOPackage::ConfigurationSetList_var confSet = configuration_->get_configuration_sets();
+    auto ncHelper = NameServerManager::instance()->getNCHelper();
+    rtc_ = ncHelper->findObject<RTC::RTObject>(pathList);
+    
+    if(CORBA::is_nil(rtc_)){
+        return false;
+    }
+
+    QString activeName;
+    try {
+        compProfile_ = rtc_->get_component_profile();
+        configuration_ = rtc_->get_configuration();
+
+        SDOPackage::ConfigurationSet* activeConf = configuration_->get_active_configuration_set();
+        if(activeConf){
+            activeName = QString(string(activeConf->id).c_str());
+        }
+    } catch(CORBA::SystemException& ex){
+        ncHelper->putExceptionMessage(ex);
+        return false;
+    }
+
+    SDOPackage::ConfigurationSetList_var confSet = configuration_->get_configuration_sets();
     int setNum = confSet->length();
-	  for (int index = 0; index < setNum; index++) {
-		    SDOPackage::ConfigurationSet conf = confSet[index];
-		    QString name = QString(string(conf.id).c_str());
-		    ConfigurationSetParamPtr configSet = std::make_shared<ConfigurationSetParam>(index + 1, name);
-		    if (name == activeName) configSet->setActive(true);
-		    configSetList.push_back(configSet);
-		    //
-		    coil::Properties confs = NVUtil::toProperties(conf.configuration_data);
-		    vector<string> confNames = confs.propertyNames();
-		    int id = 1;
-		    for (vector<string>::iterator iter = confNames.begin(); iter != confNames.end(); iter++) {
-			      QString name = QString((*iter).c_str());
-			      QString value = QString((confs[*iter]).c_str());
-			      ConfigurationParamPtr param = std::make_shared<ConfigurationParam>(id, name, value);
-			      configSet->addConfiguration(param);
-			      id++;
-		    }
-	  }
+    for (int index = 0; index < setNum; index++) {
+        SDOPackage::ConfigurationSet conf = confSet[index];
+        QString name = QString(string(conf.id).c_str());
+        ConfigurationSetParamPtr configSet = std::make_shared<ConfigurationSetParam>(index + 1, name);
+        if (name == activeName) configSet->setActive(true);
+        configSetList.push_back(configSet);
+        //
+        coil::Properties confs = NVUtil::toProperties(conf.configuration_data);
+        vector<string> confNames = confs.propertyNames();
+        int id = 1;
+        for (vector<string>::iterator iter = confNames.begin(); iter != confNames.end(); iter++) {
+            QString name = QString((*iter).c_str());
+            QString value = QString((confs[*iter]).c_str());
+            ConfigurationParamPtr param = std::make_shared<ConfigurationParam>(id, name, value);
+            configSet->addConfiguration(param);
+            id++;
+        }
+    }
     return true;
 }
 
@@ -153,101 +122,59 @@
 	  configuration_->activate_configuration_set(activeName.toStdString().c_str());
 }
 
-<<<<<<< HEAD
-void RTCWrapper::setRTObject(RTC::RTObject_ptr target) {
-	DDEBUG("RTSComp::setRTObject");
-	rtc_ = RTC::RTObject::_nil();
-
-	if (!isObjectAlive(target)) {
-		ownedExeContList_ = 0;
+void RTCWrapper::setRTObject(RTC::RTObject_ptr target)
+{
+    DDEBUG("RTSComp::setRTObject");
+    rtc_ = RTC::RTObject::_nil();
+
+    if (!isObjectAlive(target)) {
+        ownedExeContList_ = 0;
   	DDEBUG("RTSComp::setRTObject NULL");
-		return;
-	}
-	rtc_ = target;
-	ownedExeContList_ = rtc_->get_owned_contexts();
-}
-
-bool RTCWrapper::activateComponent() {
-    if(CORBA::is_nil(rtc_)) return false;
-	if (ownedExeContList_->length() == 0) return false;
-=======
-void RTCWrapper::setRTObject(RTC::RTObject_ptr target)
-{
-	  DDEBUG("RTSComp::setRTObject");
-	  rtc_ = 0;
-
-	  if (!isObjectAlive(target)) {
-		    ownedExeContList_ = 0;
-  	    DDEBUG("RTSComp::setRTObject NULL");
-		    return;
-	  }
-	  rtc_ = target;
-	  ownedExeContList_ = rtc_->get_owned_contexts();
+        return;
+    }
+    rtc_ = target;
+    ownedExeContList_ = rtc_->get_owned_contexts();
 }
 
 bool RTCWrapper::activateComponent()
 {
-    if( isObjectAlive(rtc_) == false ) return false;
-	  if (ownedExeContList_->length() == 0) return false;
->>>>>>> 47145c54
-
+    if(!isObjectAlive(rtc_)) return false;
+    if (ownedExeContList_->length() == 0) return false;
     if( searchActiveEC() == false ) return false;
 
-	  RTC::ReturnCode_t ret = ownedExeContList_[activeIndex_]->activate_component(rtc_);
-	  if (ret != RTC::ReturnCode_t::RTC_OK) return false;
-	  return true;
-}
-
-<<<<<<< HEAD
-bool RTCWrapper::deactivateComponent() {
-    if (CORBA::is_nil(rtc_)) return false;
-	if (ownedExeContList_->length() == 0) return false;
-=======
+    RTC::ReturnCode_t ret = ownedExeContList_[activeIndex_]->activate_component(rtc_);
+    if (ret != RTC::ReturnCode_t::RTC_OK) return false;
+    return true;
+}
+
 bool RTCWrapper::deactivateComponent()
 {
->>>>>>> 47145c54
-
-    if( isObjectAlive(rtc_) == false ) return false;
-	  if (ownedExeContList_->length() == 0) return false;
-
+    if(!isObjectAlive(rtc_)) return false;
+    if (ownedExeContList_->length() == 0) return false;
     if( searchActiveEC() == false ) return false;
 
     RTC::ReturnCode_t ret = ownedExeContList_[activeIndex_]->deactivate_component(rtc_);
-	  if (ret != RTC::ReturnCode_t::RTC_OK) return false;
-	  return true;
-}
-
-<<<<<<< HEAD
-bool RTCWrapper::resetComponent() {
-    if (CORBA::is_nil(rtc_)) return false;
-	if (ownedExeContList_->length() == 0) return false;
-=======
+    if (ret != RTC::ReturnCode_t::RTC_OK) return false;
+    return true;
+}
+
 bool RTCWrapper::resetComponent()
 {
-    if( isObjectAlive(rtc_) == false ) return false;
-	  if (ownedExeContList_->length() == 0) return false;
->>>>>>> 47145c54
-
+    if(!isObjectAlive(rtc_)) return false;
+    if (ownedExeContList_->length() == 0) return false;
     if( searchActiveEC() == false ) return false;
  
     RTC::ReturnCode_t ret = ownedExeContList_[activeIndex_]->reset_component(rtc_);
-	  if (ret != RTC::ReturnCode_t::RTC_OK) return false;
-	  return true;
-}
-
-<<<<<<< HEAD
-bool RTCWrapper::finalizeComponent() {
-    if (CORBA::is_nil(rtc_)) return false;
-=======
+    if (ret != RTC::ReturnCode_t::RTC_OK) return false;
+    return true;
+}
+
 bool RTCWrapper::finalizeComponent()
 {
-  if( isObjectAlive(rtc_) == false ) return false;
->>>>>>> 47145c54
-
-	RTC::ReturnCode_t ret = rtc_->exit();
-	if (ret != RTC::ReturnCode_t::RTC_OK) return false;
-
-	return true;
+    if(!isObjectAlive(rtc_)) return false;
+    RTC::ReturnCode_t ret = rtc_->exit();
+    if (ret != RTC::ReturnCode_t::RTC_OK) return false;
+    return true;
 }
 
 bool RTCWrapper::startExecutionContext()
@@ -310,4 +237,4 @@
     return result;
 }
 
-}+
