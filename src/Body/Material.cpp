--- conflicted
+++ resolved
@@ -44,14 +44,9 @@
     if(iter != nameToIdMap.end()){
         id = iter->second;
     } else {
-<<<<<<< HEAD
-        id = idCounter++;
-        idMap.insert(make_pair(name, id));
-=======
         id = idToNameMap.size();
         nameToIdMap.insert(make_pair(name, id));
         idToNameMap.push_back(name);
->>>>>>> deb3ba33
     }
     return id;
 }
