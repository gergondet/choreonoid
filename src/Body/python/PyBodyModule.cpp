--- conflicted
+++ resolved
@@ -97,31 +97,17 @@
 
 BodyPtr BodyLoader_load2(BodyLoader& self, const std::string& filename) { return self.load(filename); }
 
-<<<<<<< HEAD
-MultiValueSeq& BodyMotion_jointPosSeq(BodyMotion& self){ return *self.jointPosSeq(); }
-MultiSE3Seq& BodyMotion_linkPosSeq(BodyMotion& self){ return *self.linkPosSeq(); }
-
-//MultiValueSeqPtr BodyMotion_get_jointPosSeq(BodyMotion& self) { return self.jointPosSeq(); }
-//void BodyMotion_set_jointPosSeq(BodyMotion& self, const MultiValueSeqPtr& jointPosSeq) { self.jointPosSeq() = jointPosSeq; }
-//MultiSE3SeqPtr BodyMotion_get_linkPosSeq(BodyMotion& self) { return self.linkPosSeq(); }
-//void BodyMotion_set_linkPosSeq(BodyMotion& self, const MultiSE3SeqPtr& linkPosSeq) { self.linkPosSeq() = linkPosSeq; }
-=======
-
 LinkPtr JointPath_joint(JointPath& self, int index) { return self.joint(index); }
 LinkPtr JointPath_baseLink(JointPath& self) { return self.baseLink(); }
 LinkPtr JointPath_endLink(JointPath& self) { return self.endLink(); }
 
-
 bool (JointPath::*JointPath_calcInverseKinematics)(const Vector3& , const Matrix3&) = &JointPath::calcInverseKinematics;
 bool (JointPath::*JointPath_calcInverseKinematics2)(const Vector3&, const Matrix3&, const Vector3&, const Matrix3&) = &JointPath::calcInverseKinematics;
 
-
-    
 MultiValueSeqPtr BodyMotion_get_jointPosSeq(BodyMotion& self) { return self.jointPosSeq(); }
 void BodyMotion_set_jointPosSeq(BodyMotion& self, const MultiValueSeqPtr& jointPosSeq) { self.jointPosSeq() = jointPosSeq; }
 MultiSE3SeqPtr BodyMotion_get_linkPosSeq(BodyMotion& self) { return self.linkPosSeq(); }
 void BodyMotion_set_linkPosSeq(BodyMotion& self, const MultiSE3SeqPtr& linkPosSeq) { self.linkPosSeq() = linkPosSeq; }
->>>>>>> f2178d58
 
 BodyMotion::Frame (BodyMotion::*BodyMotion_frame)(int) = &BodyMotion::frame;
 
@@ -324,10 +310,8 @@
             .def("numFrames", &BodyMotion::numFrames)
             .def("getNumFrames", &BodyMotion::getNumFrames)
             .def("setNumFrames", &BodyMotion::setNumFrames)
-            .def("jointPosSeq", BodyMotion_jointPosSeq, return_value_policy<reference_existing_object>())
-            .def("linkPosSeq", BodyMotion_linkPosSeq, return_value_policy<reference_existing_object>())
-            //.add_property("jointPosSeq", BodyMotion_get_jointPosSeq, BodyMotion_set_jointPosSeq)
-            //.add_property("linkPosSeq", BodyMotion_get_linkPosSeq, BodyMotion_set_linkPosSeq)
+            .add_property("jointPosSeq", BodyMotion_get_jointPosSeq, BodyMotion_set_jointPosSeq)
+            .add_property("linkPosSeq", BodyMotion_get_linkPosSeq, BodyMotion_set_linkPosSeq)
             .def("frame", BodyMotion_frame)
             ;
 
