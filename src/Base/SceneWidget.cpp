--- conflicted
+++ resolved
@@ -2625,33 +2625,18 @@
         }
     }
 
-<<<<<<< HEAD
-    Vector3f bgColor;
-    if(read(archive, "backgroundColor", bgColor)){
-        renderer->setBackgroundColor(bgColor);
-        doUpdate = true;
-    }
-    if(read(archive, "gridColor", gridColor[FLOOR_GRID])){
-        doUpdate = true;
-    }
-    if(read(archive, "xzgridColor", gridColor[XZ_GRID])){
-    	doUpdate = true;
-    }
-    if(read(archive, "yzgridColor", gridColor[YZ_GRID])){
-=======
     Vector3f color;
     if(readColor(archive, "backgroundColor", color)){
-        renderer.setBackgroundColor(color);
+        renderer->setBackgroundColor(color);
         doUpdate = true;
     }
-    if(readColor(archive, "gridColor", gridColor[FLOOR])){
+    if(readColor(archive, "gridColor", gridColor[FLOOR_GRID])){
         doUpdate = true;
     }
-    if(readColor(archive, "xzgridColor", gridColor[XZ])){
+    if(readColor(archive, "xzgridColor", gridColor[XZ_GRID])){
     	doUpdate = true;
     }
-    if(readColor(archive, "yzgridColor", gridColor[YZ])){
->>>>>>> 8ec9e4bc
+    if(readColor(archive, "yzgridColor", gridColor[YZ_GRID])){
     	doUpdate = true;
     }
     if(doUpdate){
