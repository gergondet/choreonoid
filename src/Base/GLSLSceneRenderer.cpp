/*!
  @file
  @author Shin'ichiro Nakaoka
*/

#include "GLSLSceneRenderer.h"
#include "ShaderPrograms.h"
#include <cnoid/SceneDrawables>
#include <cnoid/SceneCameras>
#include <cnoid/SceneLights>
#include <cnoid/SceneEffects>
#include <cnoid/EigenUtil>
#include <cnoid/NullOut>
#include <Eigen/StdVector>
#include <boost/dynamic_bitset.hpp>
#include <unordered_map>
#include <iostream>

using namespace std;
using namespace cnoid;

namespace {

const bool SHOW_IMAGE_FOR_PICKING = false;

const float MinLineWidthForPicking = 5.0f;

typedef vector<Affine3, Eigen::aligned_allocator<Affine3> > Affine3Array;

class ShapeHandleSet : public Referenced
{
public:
    GLuint vao;
    GLuint vbos[3];
    GLsizei numVertices;
    bool hasBuffers;
    ScopedConnection connection;

    ShapeHandleSet(GLSLSceneRendererImpl* renderer, SgObject* obj)
    {
        connection.reset(obj->sigUpdated().connect(std::bind(&ShapeHandleSet::onUpdated, this)));
        clear();
        glGenVertexArrays(1, &vao);
        hasBuffers = false;
    }

    void onUpdated(){
        numVertices = 0;
    }

    bool isValid(){
        if(numVertices > 0){
            return true;
        } else if(hasBuffers){
            deleteBuffers();
        }
        return false;
    }

    void clear(){
        vao = 0;
        for(int i=0; i < 3; ++i){
            vbos[i] = 0;
        }
        numVertices = 0;
    }

    void genBuffers(int n){
        glGenBuffers(n, vbos);
        hasBuffers = true;
    }

    void deleteBuffers(){
        glDeleteBuffers(3, vbos);
        for(int i=0; i < 3; ++i){
            vbos[i] = 0;
        }
        hasBuffers = false;
    }

    GLuint vbo(int index) {
        return vbos[index];
    }

    ~ShapeHandleSet() { 
        if(vao > 0){
            glDeleteVertexArrays(1, &vao);
        }
        if(hasBuffers){
            glDeleteBuffers(3, vbos);
        }
    }
};

typedef ref_ptr<ShapeHandleSet> ShapeHandleSetPtr;

/*
struct SgObjectPtrHash {
    std::size_t operator()(const SgObjectPtr& p) const {
<<<<<<< HEAD
        return std::hash_value<SgObject*>(p.get());
=======
#ifndef WIN32
        return boost::hash_value<SgObject*>(p.get());
#else
        return boost::hash_value<long>((long)p.get());
#endif
>>>>>>> a1cb0cb6
    }
};
*/
struct SgObjectPtrHash {
    std::hash<SgObject*> hash;
    std::size_t operator()(const SgObjectPtr& p) const {
        return hash(p.get());
    }
};
typedef std::unordered_map<SgObjectPtr, ShapeHandleSetPtr, SgObjectPtrHash> ShapeHandleSetMap;


struct TraversedShape : public Referenced
{
    EIGEN_MAKE_ALIGNED_OPERATOR_NEW
    SgShape* shape;
    unsigned int pickId;
    Affine3 modelMatrix;
};
typedef ref_ptr<TraversedShape> TraversedShapePtr;


}


namespace cnoid {

class GLSLSceneRendererImpl
{
public:
    EIGEN_MAKE_ALIGNED_OPERATOR_NEW
        
    GLSLSceneRenderer* self;

    GLint defaultFBO;

    ShaderProgram* currentProgram;
    LightingProgram* currentLightingProgram;
    NolightingProgram* currentNolightingProgram;
    
    SolidColorProgram solidColorProgram;
    PhongShadowProgram phongShadowProgram;

    struct ProgramInfo {
        ShaderProgram* program;
        LightingProgram* lightingProgram;
        NolightingProgram* nolightingProgram;
    };
    vector<ProgramInfo> programStack;
        
    bool isPicking;
    bool isRenderingShadowMap;
    
    Affine3Array modelMatrixStack; // stack of the model matrices
    Affine3 viewMatrix;
    Matrix4 projectionMatrix;
    Matrix4 PV;

    vector<TraversedShapePtr> transparentShapes;

    std::set<int> shadowLightIndices;

    bool defaultLighting;
    Vector3f currentNolightingColor;
    Vector3f diffuseColor;
    Vector3f ambientColor;
    Vector3f specularColor;
    Vector3f emissionColor;
    float shininess;
    float alpha;

    SgMaterialPtr defaultMaterial;
    GLfloat defaultPointSize;
    GLfloat defaultLineWidth;
    ShapeHandleSetMap shapeHandleSetMaps[2];
    bool doUnusedShapeHandleSetCheck;
    bool isCheckingUnusedShapeHandleSets;
    bool hasValidNextShapeHandleSetMap;
    bool isShapeHandleSetClearRequested;
    int currentShapeHandleSetMapIndex;
    ShapeHandleSetMap* currentShapeHandleSetMap;
    ShapeHandleSetMap* nextShapeHandleSetMap;

    bool isCurrentFogUpdated;
    SgFogPtr prevFog;
    ScopedConnection currentFogConnection;

    GLdouble pickX;
    GLdouble pickY;
    typedef std::shared_ptr<SgNodePath> SgNodePathPtr;
    SgNodePath currentNodePath;
    vector<SgNodePathPtr> pickingNodePathList;
    SgNodePath pickedNodePath;
    Vector3 pickedPoint;

    ostream* os_;
    ostream& os() { return *os_; }

    // OpenGL states
    enum StateFlag {
        CURRENT_NOLIGHTING_COLOR,
        COLOR_MATERIAL,
        DIFFUSE_COLOR,
        AMBIENT_COLOR,
        EMISSION_COLOR,
        SPECULAR_COLOR,
        SHININESS,
        ALPHA,
        POINT_SIZE,
        LINE_WIDTH,
        NUM_STATE_FLAGS
    };

    boost::dynamic_bitset<> stateFlag;

    float pointSize;
    float lineWidth;
    
    GLSLSceneRendererImpl(GLSLSceneRenderer* self);
    ~GLSLSceneRendererImpl();
    bool initializeGL();
    void render();
    bool pick(int x, int y);
    void renderScene();
    bool renderShadowMap(int lightIndex);
    void beginRendering();
    void renderCamera(SgCamera* camera, const Affine3& cameraPosition);
    void renderLights();
    void renderFog();
    void onCurrentFogNodeUdpated();
    void endRendering();
    void renderSceneGraphNodes();
    void pushProgram(ShaderProgram& program, bool isLightingProgram);
    void popProgram();
    inline void setPickColor(unsigned int id);
    inline unsigned int pushPickId(SgNode* node, bool doSetColor = true);
    void popPickId();
    void visitInvariantGroup(SgInvariantGroup* group);
    void flushNolightingTransformMatrices();
    ShapeHandleSet* getOrCreateShapeHandleSet(SgObject* obj, const Affine3& modelMatrix);
    void visitShape(SgShape* shape);
    void renderTransparentShapes();
    void renderMaterial(const SgMaterial* material);
    bool renderTexture(SgTexture* texture, bool withMaterial);
    void createMeshVertexArray(SgMesh* mesh, ShapeHandleSet* handleSet);
    void visitPointSet(SgPointSet* pointSet);
    void renderPlot(SgPlot* plot, GLenum primitiveMode, std::function<SgVertexArrayPtr()> getVertices);
    void visitLineSet(SgLineSet* lineSet);
    void visitOutlineGroup(SgOutlineGroup* outline);
    void clearGLState();
    void setNolightingColor(const Vector3f& color);
    void setDiffuseColor(const Vector3f& color);
    void setAmbientColor(const Vector3f& color);
    void setEmissionColor(const Vector3f& color);
    void setSpecularColor(const Vector3f& color);
    void setShininess(float shininess);
    void setAlpha(float a);
    void setPointSize(float size);
    void setLineWidth(float width);
    void getCurrentCameraTransform(Affine3& T);
};

}


GLSLSceneRenderer::GLSLSceneRenderer()
{
    impl = new GLSLSceneRendererImpl(this);
}


GLSLSceneRenderer::GLSLSceneRenderer(SgGroup* sceneRoot)
    : GLSceneRenderer(sceneRoot)
{
    impl = new GLSLSceneRendererImpl(this);
}


GLSLSceneRendererImpl::GLSLSceneRendererImpl(GLSLSceneRenderer* self)
    : self(self)
{
    defaultFBO = 0;

    currentProgram = 0;
    currentLightingProgram = 0;
    currentNolightingProgram = 0;

    isPicking = false;
    isRenderingShadowMap = false;
    pickedPoint.setZero();

    doUnusedShapeHandleSetCheck = true;
    currentShapeHandleSetMapIndex = 0;
    hasValidNextShapeHandleSetMap = false;
    isShapeHandleSetClearRequested = false;
    currentShapeHandleSetMap = &shapeHandleSetMaps[0];
    nextShapeHandleSetMap = &shapeHandleSetMaps[1];

    modelMatrixStack.reserve(16);
    viewMatrix.setIdentity();
    projectionMatrix.setIdentity();

    defaultLighting = true;
    defaultMaterial = new SgMaterial;
    defaultMaterial->setDiffuseColor(Vector3f(0.8, 0.8, 0.8));
    defaultPointSize = 1.0f;
    defaultLineWidth = 1.0f;

    prevFog = 0;

    stateFlag.resize(NUM_STATE_FLAGS, false);
    clearGLState();

    os_ = &nullout();
}


GLSLSceneRenderer::~GLSLSceneRenderer()
{
    delete impl;
}


GLSLSceneRendererImpl::~GLSLSceneRendererImpl()
{
    // clear handles to avoid the deletion of them without the corresponding GL context
    for(int i=0; i < 2; ++i){
        ShapeHandleSetMap& handleSetMap = shapeHandleSetMaps[i];
        for(ShapeHandleSetMap::iterator p = handleSetMap.begin(); p != handleSetMap.end(); ++p){
            ShapeHandleSet* handleSet = p->second;
            handleSet->clear();
        }
    }
}


void GLSLSceneRenderer::setOutputStream(std::ostream& os)
{
    impl->os_ = &os;
}


bool GLSLSceneRenderer::initializeGL()
{
    GLSceneRenderer::initializeGL();
    return impl->initializeGL();
}


bool GLSLSceneRendererImpl::initializeGL()
{
    if(ogl_LoadFunctions() == ogl_LOAD_FAILED){
        return false;
    }

    defaultFBO = 0;
    glGetIntegerv(GL_DRAW_FRAMEBUFFER_BINDING, &defaultFBO);

    try {
        solidColorProgram.initialize();
        phongShadowProgram.initialize();
    }
    catch(GLSLProgram::Exception& ex){
        os() << ex.what() << endl;
        cout << ex.what() << endl;
        return false;
    }

    glEnable(GL_DEPTH_TEST);
    glDisable(GL_DITHER);
    glDisable(GL_CULL_FACE);

    glEnable(GL_VERTEX_PROGRAM_POINT_SIZE);

    isShapeHandleSetClearRequested = true;

    isCurrentFogUpdated = false;

    return true;
}


void GLSLSceneRenderer::flush()
{
    glFlush();

    /**
       This is necessary when the rendering is done for an internal frame buffer object
       and the rendererd image data is retrieved from it because another frame buffer object
       may be bounded in the renderer.
    */
    glBindFramebuffer(GL_FRAMEBUFFER, impl->defaultFBO);
}


void GLSLSceneRenderer::requestToClearCache()
{
    impl->isShapeHandleSetClearRequested = true;
}


void GLSLSceneRenderer::render()
{
    impl->render();
}


void GLSLSceneRendererImpl::render()
{
    self->extractPreprocessedNodes();
    beginRendering();

    PhongShadowProgram& program = phongShadowProgram;
    
    if(shadowLightIndices.empty()){
        program.setNumShadows(0);
        
    } else {
        Array4i vp = self->viewport();
        self->setViewport(0, 0, program.shadowMapWidth(), program.shadowMapHeight());
        pushProgram(program.shadowMapProgram(), false);
        isRenderingShadowMap = true;
        
        int shadowMapIndex = 0;
        set<int>::iterator iter = shadowLightIndices.begin();
        while(iter != shadowLightIndices.end() && shadowMapIndex < program.maxNumShadows()){
            program.activateShadowMapGenerationPass(shadowMapIndex);
            int shadowLightIndex = *iter;
            if(renderShadowMap(shadowLightIndex)){
                ++shadowMapIndex;
            }
            ++iter;
        }
        program.setNumShadows(shadowMapIndex);
        
        popProgram();
        isRenderingShadowMap = false;
        self->setViewport(vp[0], vp[1], vp[2], vp[3]);
    }
    
    program.activateMainRenderingPass();
    pushProgram(program, true);
    const Vector3f& c = self->backgroundColor();
    glClearColor(c[0], c[1], c[2], 1.0f);
    renderScene();
    popProgram();

    endRendering();
}


bool GLSLSceneRenderer::pick(int x, int y)
{
    return impl->pick(x, y);
}


bool GLSLSceneRendererImpl::pick(int x, int y)
{
    self->extractPreprocessedNodes();
    beginRendering();
    
    if(!SHOW_IMAGE_FOR_PICKING){
        glScissor(x, y, 1, 1);
        glEnable(GL_SCISSOR_TEST);
    }

    isPicking = true;
    pushProgram(solidColorProgram, false);
    currentNodePath.clear();
    pickingNodePathList.clear();
    glClearColor(0.0f, 0.0f, 0.0f, 1.0f);
    
    renderScene();
    
    popProgram();
    isPicking = false;

    glDisable(GL_SCISSOR_TEST);

    endRendering();
    
    GLfloat color[4];
    glReadPixels(x, y, 1, 1, GL_RGBA, GL_FLOAT, color);
    if(SHOW_IMAGE_FOR_PICKING){
        color[2] = 0.0f;
    }
    unsigned int id = (color[0] * 255) + ((int)(color[1] * 255) << 8) + ((int)(color[2] * 255) << 16) - 1;

    pickedNodePath.clear();

    if(0 < id && id < pickingNodePathList.size()){
        GLfloat depth;
        glReadPixels(x, y, 1, 1, GL_DEPTH_COMPONENT, GL_FLOAT, &depth);
        Vector3 projected;
        if(self->unproject(x, y, depth, pickedPoint)){
            pickedNodePath = *pickingNodePathList[id];
        }
    }

    return !pickedNodePath.empty();
}


void GLSLSceneRendererImpl::renderScene()
{
    SgCamera* camera = self->currentCamera();
    if(camera){
        renderCamera(camera, self->currentCameraPosition());

        transparentShapes.clear();

        renderSceneGraphNodes();

        if(!transparentShapes.empty()){
            renderTransparentShapes();
        }
    }
}


bool GLSLSceneRendererImpl::renderShadowMap(int lightIndex)
{
    SgLight* light;
    Affine3 T;
    self->getLightInfo(lightIndex, light, T);
    if(light && light->on()){
        SgCamera* shadowMapCamera = phongShadowProgram.getShadowMapCamera(light, T);
        if(shadowMapCamera){
            renderCamera(shadowMapCamera, T);
            phongShadowProgram.setShadowMapViewProjection(PV);
            renderSceneGraphNodes();
            glFlush();
            glFinish();
            return true;
        }
    }
    return false;
}
    

void GLSLSceneRendererImpl::renderCamera(SgCamera* camera, const Affine3& cameraPosition)
{
    if(SgPerspectiveCamera* pers = dynamic_cast<SgPerspectiveCamera*>(camera)){
        double aspectRatio = self->aspectRatio();
        self->getPerspectiveProjectionMatrix(
            pers->fovy(aspectRatio), aspectRatio, pers->nearClipDistance(), pers->farClipDistance(),
            projectionMatrix);
        
    } else if(SgOrthographicCamera* ortho = dynamic_cast<SgOrthographicCamera*>(camera)){
        GLfloat left, right, bottom, top;
        self->getViewVolume(ortho, left, right, bottom, top);
        self->getOrthographicProjectionMatrix(
            left, right, bottom, top, ortho->nearClipDistance(), ortho->farClipDistance(),
            projectionMatrix);
        
    } else {
        self->getPerspectiveProjectionMatrix(
            radian(40.0), self->aspectRatio(), 0.01, 1.0e4,
            projectionMatrix);
    }

    viewMatrix = cameraPosition.inverse(Eigen::Isometry);
    PV = projectionMatrix * viewMatrix.matrix();

    modelMatrixStack.clear();
    modelMatrixStack.push_back(Affine3::Identity());
}


void GLSLSceneRendererImpl::beginRendering()
{
    isCheckingUnusedShapeHandleSets = isPicking ? false : doUnusedShapeHandleSetCheck;

    if(isShapeHandleSetClearRequested){
        shapeHandleSetMaps[0].clear();
        shapeHandleSetMaps[1].clear();
        hasValidNextShapeHandleSetMap = false;
        isCheckingUnusedShapeHandleSets = false;
        isShapeHandleSetClearRequested = false; 
    }
    if(hasValidNextShapeHandleSetMap){
        currentShapeHandleSetMapIndex = 1 - currentShapeHandleSetMapIndex;
        currentShapeHandleSetMap = &shapeHandleSetMaps[currentShapeHandleSetMapIndex];
        nextShapeHandleSetMap = &shapeHandleSetMaps[1 - currentShapeHandleSetMapIndex];
        hasValidNextShapeHandleSetMap = false;
    }
}


void GLSLSceneRendererImpl::endRendering()
{
    if(isCheckingUnusedShapeHandleSets){
        currentShapeHandleSetMap->clear();
        hasValidNextShapeHandleSetMap = true;
    }
}


void GLSLSceneRendererImpl::renderSceneGraphNodes()
{
    currentProgram->initializeRendering();
    clearGLState();

    if(currentLightingProgram){
        renderLights();
        if(currentLightingProgram == &phongShadowProgram){
            renderFog();
        }
    }
    
    self->sceneRoot()->accept(*self);
}


void GLSLSceneRendererImpl::renderLights()
{
    int lightIndex = 0;

    const int n = self->numLights();
    for(int i=0; i < n; ++i){
        if(lightIndex == currentLightingProgram->maxNumLights()){
            break;
        }
        SgLight* light;
        Affine3 T;
        self->getLightInfo(i, light, T);
        if(light->on()){
            bool isCastingShadow = (shadowLightIndices.find(i) != shadowLightIndices.end());
            if(currentLightingProgram->renderLight(lightIndex, light, T, viewMatrix, isCastingShadow)){
                ++lightIndex;
            }
        }
    }

    if(lightIndex < currentLightingProgram->maxNumLights()){
        SgLight* headLight = self->headLight();
        if(headLight->on()){
            if(currentLightingProgram->renderLight(
                   lightIndex, headLight, self->currentCameraPosition(), viewMatrix, false)){
                ++lightIndex;
            }
        }
    }

    currentLightingProgram->setNumLights(lightIndex);
}


void GLSLSceneRendererImpl::renderFog()
{
    SgFog* fog = 0;
    if(self->isFogEnabled()){
        int n = self->numFogs();
        if(n > 0){
            fog = self->fog(n - 1); // use the last fog
        }
    }
    if(fog != prevFog){
        isCurrentFogUpdated = true;
        if(!fog){
            currentFogConnection.disconnect();
        } else {
            currentFogConnection.reset(
                fog->sigUpdated().connect(
                    std::bind(&GLSLSceneRendererImpl::onCurrentFogNodeUdpated, this)));
        }
    }

    if(isCurrentFogUpdated){
        if(!fog){
            phongShadowProgram.setFogEnabled(false);
        } else {
            phongShadowProgram.setFogEnabled(true);
            phongShadowProgram.setFogColor(fog->color());
            phongShadowProgram.setFogRange(0.0f, fog->visibilityRange());
        }
    }
    isCurrentFogUpdated = false;
    prevFog = fog;
}


void GLSLSceneRendererImpl::onCurrentFogNodeUdpated()
{
    if(!self->isFogEnabled()){
        currentFogConnection.disconnect();
    }
    isCurrentFogUpdated = true;
}


void GLSLSceneRendererImpl::pushProgram(ShaderProgram& program, bool isLightingProgram)
{
    ProgramInfo info;
    info.program = currentProgram;
    info.lightingProgram = currentLightingProgram;
    info.nolightingProgram = currentNolightingProgram;
    
    if(&program != currentProgram){
        if(currentProgram){
            currentProgram->deactivate();
        }
        currentProgram = &program;
        if(isLightingProgram){
            currentLightingProgram = static_cast<LightingProgram*>(currentProgram);
            currentNolightingProgram = 0;
        } else {
            currentLightingProgram = 0;
            currentNolightingProgram = static_cast<NolightingProgram*>(currentProgram);
        }
        program.activate();
    }
    programStack.push_back(info);
}


void GLSLSceneRendererImpl::popProgram()
{
    ProgramInfo& info = programStack.back();
    if(info.program != currentProgram){
        if(currentProgram){
            currentProgram->deactivate();
        }
        currentProgram = info.program;
        currentLightingProgram = info.lightingProgram;
        currentNolightingProgram = info.nolightingProgram;
        if(currentProgram){
            currentProgram->activate();
        }
    }
    programStack.pop_back();
}
    

const std::vector<SgNode*>& GLSLSceneRenderer::pickedNodePath() const
{
    return impl->pickedNodePath;
}


const Vector3& GLSLSceneRenderer::pickedPoint() const
{
    return impl->pickedPoint;
}


inline void GLSLSceneRendererImpl::setPickColor(unsigned int id)
{
    Vector3f color;
    color[0] = (id & 0xff) / 255.0;
    color[1] = ((id >> 8) & 0xff) / 255.0;
    color[2] = ((id >> 16) & 0xff) / 255.0;
    if(SHOW_IMAGE_FOR_PICKING){
        color[2] = 1.0f;
    }
    setNolightingColor(color);
}
        

/**
   @return id of the current object
*/
inline unsigned int GLSLSceneRendererImpl::pushPickId(SgNode* node, bool doSetColor)
{
    unsigned int id = 0;
    
    if(isPicking){
        id = pickingNodePathList.size() + 1;
        currentNodePath.push_back(node);
        pickingNodePathList.push_back(std::make_shared<SgNodePath>(currentNodePath));
        if(doSetColor){
            setPickColor(id);
        }
    }

    return id;
}


inline void GLSLSceneRendererImpl::popPickId()
{
    if(isPicking){
        currentNodePath.pop_back();
    }
}


void GLSLSceneRenderer::visitGroup(SgGroup* group)
{
    impl->pushPickId(group);
    SceneVisitor::visitGroup(group);
    impl->popPickId();
}


void GLSLSceneRenderer::visitUnpickableGroup(SgUnpickableGroup* group)
{
    if(!impl->isPicking){
        visitGroup(group);
    }
}


void GLSLSceneRenderer::visitInvariantGroup(SgInvariantGroup* group)
{
    impl->visitInvariantGroup(group);
}


void GLSLSceneRendererImpl::visitInvariantGroup(SgInvariantGroup* group)
{
    self->visitGroup(group);
}


void GLSLSceneRenderer::visitTransform(SgTransform* transform)
{
    Affine3 T;
    transform->getTransform(T);

    Affine3Array& modelMatrixStack = impl->modelMatrixStack;
    modelMatrixStack.push_back(modelMatrixStack.back() * T);

    visitGroup(transform);
    
    modelMatrixStack.pop_back();
}


ShapeHandleSet* GLSLSceneRendererImpl::getOrCreateShapeHandleSet(SgObject* obj, const Affine3& modelMatrix)
{
    ShapeHandleSet* handleSet;
    ShapeHandleSetMap::iterator p = currentShapeHandleSetMap->find(obj);
    if(p == currentShapeHandleSetMap->end()){
        ShapeHandleSet* handleSet = new ShapeHandleSet(this, obj);
        p = currentShapeHandleSetMap->insert(ShapeHandleSetMap::value_type(obj, handleSet)).first;
    }
    handleSet = p->second;

    if(isCheckingUnusedShapeHandleSets){
        nextShapeHandleSetMap->insert(*p);
    }

    if(currentLightingProgram){
        currentLightingProgram->setTransformMatrices(viewMatrix, modelMatrix, PV);
    } else if(currentNolightingProgram){
        const Matrix4f PVM = (PV * modelMatrix.matrix()).cast<float>();
        currentNolightingProgram->setProjectionMatrix(PVM);
    }

    glBindVertexArray(handleSet->vao);

    return handleSet;
}


void GLSLSceneRenderer::visitShape(SgShape* shape)
{
    impl->visitShape(shape);
}


void GLSLSceneRendererImpl::visitShape(SgShape* shape)
{
    SgMesh* mesh = shape->mesh();
    if(mesh && mesh->hasVertices()){
        SgMaterial* material = shape->material();
        if(material && material->transparency() > 0.0){
            TraversedShapePtr traversed = new TraversedShape();
            traversed->shape = shape;
            traversed->modelMatrix = modelMatrixStack.back();
            traversed->pickId = pushPickId(shape, false);
            popPickId();
            if(!isRenderingShadowMap){
                transparentShapes.push_back(traversed);
            }
        } else {
            if(!isPicking){
                renderMaterial(shape->material());
            }
            ShapeHandleSet* handleSet = getOrCreateShapeHandleSet(mesh, modelMatrixStack.back());
            if(!handleSet->isValid()){
                createMeshVertexArray(mesh, handleSet);
            }
            pushPickId(shape);
            glDrawArrays(GL_TRIANGLES, 0, handleSet->numVertices);
            popPickId();
        }
    }
}


void GLSLSceneRendererImpl::renderTransparentShapes()
{
    if(!isPicking){
        glEnable(GL_BLEND);
        glBlendFunc(GL_SRC_ALPHA, GL_ONE_MINUS_SRC_ALPHA);
        glDepthMask(GL_FALSE);
    }

    const int n = transparentShapes.size();
    for(int i=0; i < n; ++i){
        TraversedShape* transparent = transparentShapes[i];
        SgShape* shape = transparent->shape;
        if(isPicking){
            setPickColor(transparent->pickId);
        } else {
            renderMaterial(shape->material());
        }
        ShapeHandleSet* handleSet = getOrCreateShapeHandleSet(shape->mesh(), transparent->modelMatrix);
        if(!handleSet->isValid()){
            createMeshVertexArray(shape->mesh(), handleSet);
        }
        glDrawArrays(GL_TRIANGLES, 0, handleSet->numVertices);
    }

    if(!isPicking){
        glDisable(GL_BLEND);
        glDepthMask(GL_TRUE);
    }

    transparentShapes.clear();
}


void GLSLSceneRendererImpl::renderMaterial(const SgMaterial* material)
{
    if(!material){
        material = defaultMaterial;
    }
    
    if(currentNolightingProgram){
        setNolightingColor(material->diffuseColor());

    } else if(currentLightingProgram){
        setDiffuseColor(material->diffuseColor());
        setAmbientColor(material->ambientIntensity() * material->diffuseColor());
        setEmissionColor(material->emissiveColor());
        setSpecularColor(material->specularColor());
        setShininess((127.0f * material->shininess()) + 1.0f);
        setAlpha(1.0 - material->transparency());
    }
}


bool GLSLSceneRendererImpl::renderTexture(SgTexture* texture, bool withMaterial)
{
    return false;
}


void GLSLSceneRenderer::onImageUpdated(SgImage* image)
{

}


void GLSLSceneRendererImpl::createMeshVertexArray(SgMesh* mesh, ShapeHandleSet* handleSet)
{
    SgIndexArray& triangleVertices = mesh->triangleVertices();
    const size_t totalNumVertices = triangleVertices.size();
    
    const SgVertexArray& orgVertices = *mesh->vertices();
    SgVertexArray vertices;
    vertices.reserve(totalNumVertices);
    handleSet->numVertices = totalNumVertices;

    const bool hasNormals = mesh->hasNormals();
    const SgNormalArray& orgNormals = *mesh->normals();
    const SgIndexArray& normalIndices = mesh->normalIndices();
    SgNormalArray normals;
    if(hasNormals){
        normals.reserve(totalNumVertices);
    }
        
    const int numTriangles = mesh->numTriangles();
    int faceVertexIndex = 0;
    int numFaceVertices = 0;
    
    for(size_t i=0; i < numTriangles; ++i){
        for(size_t j=0; j < 3; ++j){
            const int orgVertexIndex = triangleVertices[faceVertexIndex];
            vertices.push_back(orgVertices[orgVertexIndex]);
            if(hasNormals){
                if(normalIndices.empty()){
                    normals.push_back(orgNormals[orgVertexIndex]);
                } else {
                    const int normalIndex = normalIndices[faceVertexIndex];
                    normals.push_back(orgNormals[normalIndex]);
                }
            }
            ++faceVertexIndex;
        }
    }

    GLuint normalBufferHandle;
    if(hasNormals){
        handleSet->genBuffers(2);
        normalBufferHandle = handleSet->vbo(1);
    } else {
        handleSet->genBuffers(1);
        normalBufferHandle = 0;
    }
    GLuint positionBufferHandle = handleSet->vbo(0);
        
    glBindBuffer(GL_ARRAY_BUFFER, positionBufferHandle);
    glBufferData(GL_ARRAY_BUFFER, vertices.size() * sizeof(Vector3f), vertices.data(), GL_STATIC_DRAW);
    glVertexAttribPointer((GLuint)0, 3, GL_FLOAT, GL_FALSE, 0, ((GLubyte*)NULL + (0)));
    glEnableVertexAttribArray(0);
    
    if(hasNormals){
        glBindBuffer(GL_ARRAY_BUFFER, normalBufferHandle);
        glBufferData(GL_ARRAY_BUFFER, normals.size() * sizeof(Vector3f), normals.data(), GL_STATIC_DRAW);
        glVertexAttribPointer((GLuint)1, 3, GL_FLOAT, GL_FALSE, 0, ((GLubyte*)NULL + (0)));
        glEnableVertexAttribArray(1);
    }
}


static SgVertexArrayPtr getPointSetVertices(SgPointSet* pointSet)
{
    return pointSet->vertices();
}


void GLSLSceneRenderer::visitPointSet(SgPointSet* pointSet)
{
    impl->visitPointSet(pointSet);
}


void GLSLSceneRendererImpl::visitPointSet(SgPointSet* pointSet)
{
    if(!pointSet->hasVertices()){
        return;
    }

    pushProgram(solidColorProgram, false);

    const double s = pointSet->pointSize();
    if(s > 0.0){
        setPointSize(s);
    } else {
        setPointSize(defaultPointSize);
    }
    
    renderPlot(pointSet, GL_POINTS, std::bind(getPointSetVertices, pointSet));

    popProgram();
}


void GLSLSceneRendererImpl::renderPlot
(SgPlot* plot, GLenum primitiveMode, std::function<SgVertexArrayPtr()> getVertices)
{
    pushPickId(plot);

    bool hasColors = plot->hasColors();
    
    if(isPicking){
        currentProgram->enableColorArray(false);
    } else {
        if(!hasColors){
            renderMaterial(plot->material());
        }
        currentProgram->enableColorArray(hasColors);
    }
    
    ShapeHandleSet* handleSet = getOrCreateShapeHandleSet(plot, modelMatrixStack.back());
    if(!handleSet->isValid()){
        SgVertexArrayPtr vertices = getVertices();
        const int n = vertices->size();
        handleSet->numVertices = n;
        if(!hasColors){
            handleSet->genBuffers(1);
        } else {
            handleSet->genBuffers(2);
            glBindBuffer(GL_ARRAY_BUFFER, handleSet->vbo(1));
            SgColorArrayPtr colors;
            if(plot->colorIndices().empty()){
                const SgColorArray& orgColors = *plot->colors();
                if(orgColors.size() >= n){
                    colors = plot->colors();
                } else {
                    colors = new SgColorArray(n);
                    std::copy(orgColors.begin(), orgColors.end(), colors->begin());
                    std::fill(colors->begin() + orgColors.size(), colors->end(), orgColors.back());
                }
            }
            if(colors){
                glBufferData(GL_ARRAY_BUFFER, n * sizeof(Vector3f), colors->data(), GL_STATIC_DRAW);
                glVertexAttribPointer((GLuint)1, 3, GL_FLOAT, GL_FALSE, 0, ((GLubyte*)NULL +(0)));
                glEnableVertexAttribArray(1);
            }
        }
        glBindBuffer(GL_ARRAY_BUFFER, handleSet->vbo(0));
        glBufferData(GL_ARRAY_BUFFER, vertices->size() * sizeof(Vector3f), vertices->data(), GL_STATIC_DRAW);
        glVertexAttribPointer((GLuint)0, 3, GL_FLOAT, GL_FALSE, 0, ((GLubyte *)NULL + (0)));
        glEnableVertexAttribArray(0);
    }        

    glDrawArrays(primitiveMode, 0, handleSet->numVertices);
    
    popPickId();
}


static SgVertexArrayPtr getLineSetVertices(SgLineSet* lineSet)
{
    const SgVertexArray& orgVertices = *lineSet->vertices();
    SgVertexArray* vertices = new SgVertexArray;
    const int n = lineSet->numLines();
    vertices->reserve(n * 2);
    for(int i=0; i < n; ++i){
        SgLineSet::LineRef line = lineSet->line(i);
        vertices->push_back(orgVertices[line[0]]);
        vertices->push_back(orgVertices[line[1]]);
    }
    return vertices;
}


void GLSLSceneRenderer::visitLineSet(SgLineSet* lineSet)
{
    impl->visitLineSet(lineSet);
}


void GLSLSceneRendererImpl::visitLineSet(SgLineSet* lineSet)
{
    if(!lineSet->hasVertices() || lineSet->numLines() <= 0){
        return;
    }

    pushProgram(solidColorProgram, false);
    
    const double w = lineSet->lineWidth();
    if(w > 0.0){
        setLineWidth(w);
    } else {
        setLineWidth(defaultLineWidth);
    }

    renderPlot(lineSet, GL_LINES, std::bind(getLineSetVertices, lineSet));

    popProgram();
}


void GLSLSceneRenderer::visitPreprocessed(SgPreprocessed* preprocessed)
{

}


void GLSLSceneRenderer::visitLight(SgLight* light)
{

}


void GLSLSceneRenderer::visitOverlay(SgOverlay* overlay)
{
    if(isPicking()){
        return;
    }
    
}


bool GLSLSceneRenderer::isPicking()
{
    return impl->isPicking;
}


void GLSLSceneRendererImpl::clearGLState()
{
    stateFlag.reset();
    
    diffuseColor << 0.0f, 0.0f, 0.0f, 0.0f;
    ambientColor << 0.0f, 0.0f, 0.0f, 0.0f;
    emissionColor << 0.0f, 0.0f, 0.0f, 0.0f;
    specularColor << 0.0f, 0.0f, 0.0f, 0.0f;
    shininess = 0.0f;
    alpha = 1.0f;

    pointSize = defaultPointSize;    
    lineWidth = defaultLineWidth;
}


void GLSLSceneRendererImpl::setNolightingColor(const Vector3f& color)
{
    if(!stateFlag[CURRENT_NOLIGHTING_COLOR] || color != currentNolightingColor){
        currentProgram->setColor(color);
        currentNolightingColor = color;
        stateFlag.set(CURRENT_NOLIGHTING_COLOR);
    }
}


void GLSLSceneRenderer::setColor(const Vector3f& color)
{
    impl->setNolightingColor(color);
}


void GLSLSceneRendererImpl::setDiffuseColor(const Vector3f& color)
{
    if(!stateFlag[DIFFUSE_COLOR] || diffuseColor != color){
        currentLightingProgram->setDiffuseColor(color);
        diffuseColor = color;
        stateFlag.set(DIFFUSE_COLOR);
    }
}


void GLSLSceneRenderer::setDiffuseColor(const Vector3f& color)
{
    impl->setDiffuseColor(color);
}


void GLSLSceneRendererImpl::setAmbientColor(const Vector3f& color)
{
    if(!stateFlag[AMBIENT_COLOR] || ambientColor != color){
        currentLightingProgram->setAmbientColor(color);
        ambientColor = color;
        stateFlag.set(AMBIENT_COLOR);
    }
}


void GLSLSceneRenderer::setAmbientColor(const Vector3f& color)
{
    impl->setAmbientColor(color);
}


void GLSLSceneRendererImpl::setEmissionColor(const Vector3f& color)
{
    if(!stateFlag[EMISSION_COLOR] || emissionColor != color){
        currentLightingProgram->setEmissionColor(color);
        emissionColor = color;
        stateFlag.set(EMISSION_COLOR);
    }
}


void GLSLSceneRenderer::setEmissionColor(const Vector3f& color)
{
    impl->setEmissionColor(color);
}


void GLSLSceneRendererImpl::setSpecularColor(const Vector3f& color)
{
    if(!stateFlag[SPECULAR_COLOR] || specularColor != color){
        currentLightingProgram->setSpecularColor(color);
        specularColor = color;
        stateFlag.set(SPECULAR_COLOR);
    }
}


void GLSLSceneRenderer::setSpecularColor(const Vector3f& color)
{
    impl->setSpecularColor(color);
}


void GLSLSceneRendererImpl::setShininess(float s)
{
    if(!stateFlag[SHININESS] || shininess != s){
        currentLightingProgram->setShininess(s);
        shininess = s;
        stateFlag.set(SHININESS);
    }
}


void GLSLSceneRenderer::setShininess(float s)
{
    impl->setShininess(s);
}


void GLSLSceneRendererImpl::setAlpha(float a)
{
    if(!stateFlag[ALPHA] || alpha != a){
        currentLightingProgram->setAlpha(a);
        alpha = a;
        stateFlag.set(ALPHA);
    }
}


void GLSLSceneRenderer::setAlpha(float a)
{
    impl->setAlpha(a);
}


void GLSLSceneRenderer::clearShadows()
{
    impl->shadowLightIndices.clear();
}


void GLSLSceneRenderer::enableShadowOfLight(int index, bool on)
{
    if(on){
        impl->shadowLightIndices.insert(index);
    } else {
        impl->shadowLightIndices.erase(index);
    }
}


void GLSLSceneRenderer::enableShadowAntiAliasing(bool on)
{
    impl->phongShadowProgram.setShadowAntiAliasingEnabled(on);
}


void GLSLSceneRendererImpl::setPointSize(float size)
{
    if(!stateFlag[POINT_SIZE] || pointSize != size){
        float s = isPicking ? std::max(size, MinLineWidthForPicking) : size;
        solidColorProgram.setPointSize(s);
        pointSize = s;
        stateFlag.set(POINT_SIZE);
    }
}


void GLSLSceneRenderer::setPointSize(float size)
{
    impl->setPointSize(size);
}


void GLSLSceneRendererImpl::setLineWidth(float width)
{
    if(!stateFlag[LINE_WIDTH] || lineWidth != width){
        if(isPicking){
            //glLineWidth(std::max(width, MinLineWidthForPicking));
        } else {
            //glLineWidth(width);
        }
        lineWidth = width;
        stateFlag.set(LINE_WIDTH);
    }
}


void GLSLSceneRenderer::setLineWidth(float width)
{
    impl->setLineWidth(width);
}


void GLSLSceneRenderer::setDefaultLighting(bool on)
{
    if(on != impl->defaultLighting){
        impl->defaultLighting = on;
    }
}


void GLSLSceneRenderer::setDefaultSmoothShading(bool on)
{
    //impl->defaultSmoothShading = on;
}


SgMaterial* GLSLSceneRenderer::defaultMaterial()
{
    return impl->defaultMaterial;
}


void GLSLSceneRenderer::enableTexture(bool on)
{
    /*
    if(on != impl->isTextureEnabled){
        impl->isTextureEnabled = on;
    }
    */
}


void GLSLSceneRenderer::setDefaultPointSize(double size)
{
    if(size != impl->defaultPointSize){
        impl->defaultPointSize = size;
    }
}


void GLSLSceneRenderer::setDefaultLineWidth(double width)
{
    if(width != impl->defaultLineWidth){
        impl->defaultLineWidth = width;
    }
}


void GLSLSceneRenderer::showNormalVectors(double length)
{
    /*
    bool doNormalVisualization = (length > 0.0);
    if(doNormalVisualization != impl->doNormalVisualization || length != impl->normalLength){
        impl->doNormalVisualization = doNormalVisualization;
        impl->normalLength = length;
    }
    */
}


void GLSLSceneRenderer::enableUnusedCacheCheck(bool on)
{
    if(!on){
        impl->nextShapeHandleSetMap->clear();
    }
    impl->doUnusedShapeHandleSetCheck = on;
}


const Affine3& GLSLSceneRenderer::currentModelTransform() const
{
    return impl->modelMatrixStack.back();
}


const Matrix4& GLSLSceneRenderer::projectionMatrix() const
{
    return impl->projectionMatrix;
}


void GLSLSceneRenderer::visitOutlineGroup(SgOutlineGroup* outline)
{
    impl->visitOutlineGroup(outline);
}


void GLSLSceneRendererImpl::visitOutlineGroup(SgOutlineGroup* outlineGroup)
{
    for(SgGroup::const_iterator p = outlineGroup->begin(); p != outlineGroup->end(); ++p){
        (*p)->accept(*self);
    }
}<|MERGE_RESOLUTION|>--- conflicted
+++ resolved
@@ -97,15 +97,11 @@
 /*
 struct SgObjectPtrHash {
     std::size_t operator()(const SgObjectPtr& p) const {
-<<<<<<< HEAD
-        return std::hash_value<SgObject*>(p.get());
-=======
 #ifndef WIN32
         return boost::hash_value<SgObject*>(p.get());
 #else
         return boost::hash_value<long>((long)p.get());
 #endif
->>>>>>> a1cb0cb6
     }
 };
 */
