--- conflicted
+++ resolved
@@ -16,17 +16,10 @@
 {
     Q_OBJECT
 
-<<<<<<< HEAD
 public:
     explicit ImageWidget(QWidget* parent = 0);
 
 //public Q_SLOTS:
-=======
-  public:
-    explicit ImageWidget(QWidget* parent = 0);
-
-  public Q_SLOTS:
->>>>>>> d79a2715
     void setPixmap(const QPixmap& pixmap);
     void setImage(const Image& image);
     void setImage(const QImage& image);
@@ -36,18 +29,14 @@
 
     void zoom(double scale);
     void translate(QPoint pos);
-<<<<<<< HEAD
-    void rotate(double rotation);
+
     const QTransform& transform() { return transform_; }
     void setTransform(const QTransform& transform);
-=======
     void rotate(double angle);
->>>>>>> d79a2715
 
   protected:
     virtual void paintEvent(QPaintEvent* event);
     virtual QSize sizeHint() const;
-<<<<<<< HEAD
     virtual void resizeEvent(QResizeEvent *event);
         
 private:
@@ -61,13 +50,6 @@
     QSize oldSize;
     bool settedT;
 
-=======
-    
-  private:
-    QPixmap pixmap_;
-    bool isScalingEnabled_;
-    QTransform transform_;
->>>>>>> d79a2715
 };
 
 }
