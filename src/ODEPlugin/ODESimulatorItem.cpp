--- conflicted
+++ resolved
@@ -347,11 +347,7 @@
 {
     if(link->collisionShape()){
         MeshExtractor* extractor = new MeshExtractor;
-<<<<<<< HEAD
-        if(extractor->extract(link->shape(), std::bind(&ODELink::addMesh, this, extractor, odeBody))){
-=======
-        if(extractor->extract(link->collisionShape(), boost::bind(&ODELink::addMesh, this, extractor, odeBody))){
->>>>>>> a1cb0cb6
+        if(extractor->extract(link->collisionShape(), std::bind(&ODELink::addMesh, this, extractor, odeBody))){
             if(!vertices.empty()){
                 triMeshDataID = dGeomTriMeshDataCreate();
                 dGeomTriMeshDataBuildSingle(triMeshDataID,
