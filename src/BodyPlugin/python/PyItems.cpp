/*!
  @author Shin'ichiro Nakaoka
*/

#include "../BodyMotionItem.h"
#include "../WorldItem.h"
#include <cnoid/PyBase>

using namespace boost::python;
using namespace cnoid;

namespace {

MultiValueSeqItemPtr BodyMotionItem_jointPosSeqItem(BodyMotionItem& self) { return self.jointPosSeqItem(); }
MultiSE3SeqItemPtr BodyMotionItem_linkPosSeqItem(BodyMotionItem& self) { return self.linkPosSeqItem(); }
AbstractSeqItemPtr BodyMotionItem_extraSeqItem(BodyMotionItem& self, int index) { return self.extraSeqItem(index); }
BodyMotion& BodyMotionItem_motion(BodyMotionItem& self) { return *self.motion(); }


}

void exportItems()
{
    class_< WorldItem, WorldItemPtr, bases<Item, SceneProvider> >("WorldItem")
        .def("selectCollisionDetector", &WorldItem::selectCollisionDetector)
        .def("enableCollisionDetection", &WorldItem::enableCollisionDetection)
        .def("isCollisionDetectionEnabled", &WorldItem::isCollisionDetectionEnabled)
        .def("updateCollisionDetectorLater", &WorldItem::updateCollisionDetectorLater)
        .def("updateCollisionDetector", &WorldItem::updateCollisionDetector)
        .def("updateCollisions", &WorldItem::updateCollisions)
        .def("sigCollisionsUpdated", &WorldItem::sigCollisionsUpdated)
        ;

    implicitly_convertible<WorldItemPtr, ItemPtr>();
    implicitly_convertible<WorldItemPtr, SceneProvider*>();
    PyItemList<WorldItem>("WorldItemList");
    
    class_< BodyMotionItem, BodyMotionItemPtr, bases<AbstractMultiSeqItem> >("BodyMotionItem")
<<<<<<< HEAD
        .def("motion", BodyMotionItem_motion, return_value_policy<reference_existing_object>())
        .def("jointPosSeqItem", BodyMotionItem_jointPosSeqItem)
        .def("linkPosSeqItem", BodyMotionItem_linkPosSeqItem)
=======
        .def("motion", &BodyMotionItem::motion)
        .def("jointPosSeqItem", BodyMotionItem_jointPosSeqItem)
        .def("jointPosSeq", &BodyMotionItem::jointPosSeq)
        .def("linkPosSeqItem", BodyMotionItem_linkPosSeqItem)
        .def("linkPosSeq", &BodyMotionItem::linkPosSeq)
>>>>>>> f2178d58
        .def("numExtraSeqItems", &BodyMotionItem::numExtraSeqItems, return_value_policy<return_by_value>())
        .def("extraSeqKey", &BodyMotionItem::extraSeqKey, return_value_policy<copy_const_reference>())
        .def("extraSeqItem", BodyMotionItem_extraSeqItem)
        .def("updateExtraSeqItems", &BodyMotionItem::updateExtraSeqItems)
        ;

    implicitly_convertible<BodyMotionItemPtr, AbstractMultiSeqItemPtr>();
    PyItemList<BodyMotionItem>("BodyMotionItemList");
}<|MERGE_RESOLUTION|>--- conflicted
+++ resolved
@@ -11,11 +11,10 @@
 
 namespace {
 
+BodyMotionPtr BodyMotionItem_motion(BodyMotionItem& self) { return self.motion(); }
 MultiValueSeqItemPtr BodyMotionItem_jointPosSeqItem(BodyMotionItem& self) { return self.jointPosSeqItem(); }
 MultiSE3SeqItemPtr BodyMotionItem_linkPosSeqItem(BodyMotionItem& self) { return self.linkPosSeqItem(); }
 AbstractSeqItemPtr BodyMotionItem_extraSeqItem(BodyMotionItem& self, int index) { return self.extraSeqItem(index); }
-BodyMotion& BodyMotionItem_motion(BodyMotionItem& self) { return *self.motion(); }
-
 
 }
 
@@ -36,17 +35,11 @@
     PyItemList<WorldItem>("WorldItemList");
     
     class_< BodyMotionItem, BodyMotionItemPtr, bases<AbstractMultiSeqItem> >("BodyMotionItem")
-<<<<<<< HEAD
-        .def("motion", BodyMotionItem_motion, return_value_policy<reference_existing_object>())
-        .def("jointPosSeqItem", BodyMotionItem_jointPosSeqItem)
-        .def("linkPosSeqItem", BodyMotionItem_linkPosSeqItem)
-=======
-        .def("motion", &BodyMotionItem::motion)
+        .def("motion", BodyMotionItem_motion)
         .def("jointPosSeqItem", BodyMotionItem_jointPosSeqItem)
         .def("jointPosSeq", &BodyMotionItem::jointPosSeq)
         .def("linkPosSeqItem", BodyMotionItem_linkPosSeqItem)
         .def("linkPosSeq", &BodyMotionItem::linkPosSeq)
->>>>>>> f2178d58
         .def("numExtraSeqItems", &BodyMotionItem::numExtraSeqItems, return_value_policy<return_by_value>())
         .def("extraSeqKey", &BodyMotionItem::extraSeqKey, return_value_policy<copy_const_reference>())
         .def("extraSeqItem", BodyMotionItem_extraSeqItem)
