--- conflicted
+++ resolved
@@ -569,6 +569,9 @@
         return false;
     }
 
+    renderingBuffer = new QGLPixelBuffer(pixelWidth, pixelHeight, simImpl->glFormat);
+    renderingBuffer->makeCurrent();
+
     if(!renderer){
         if(simImpl->useGLSL){
             renderer = new GLSLSceneRenderer;
@@ -577,9 +580,11 @@
         }
     }
     
-<<<<<<< HEAD
+    renderer->initializeGL();
+    renderer->setViewport(0, 0, pixelWidth, pixelHeight);
     renderer->sceneRoot()->addChild(sceneGroup);
     renderer->extractPreprocessedNodes();
+    renderer->setCurrentCamera(sceneCamera);
 
     if(rangeSensor){
         renderer->setDefaultLighting(false);
@@ -587,20 +592,8 @@
         renderer->headLight()->on(simImpl->isHeadLightEnabled);
         renderer->enableAdditionalLights(simImpl->areAdditionalLightsEnabled);
     }
-    renderer->setCurrentCamera(sceneCamera);
-=======
-    renderingBuffer = new QGLPixelBuffer(pixelWidth, pixelHeight, simImpl->glFormat);
-    renderingBuffer->makeCurrent();
-    
-    renderer.initializeGL();
-    renderer.setViewport(0, 0, pixelWidth, pixelHeight);
-    renderer.sceneRoot()->addChild(sceneGroup);
-    renderer.initializeRendering();
-    renderer.headLight()->on(simImpl->isHeadLightEnabled);
-    renderer.enableAdditionalLights(simImpl->areAdditionalLightsEnabled);
-    renderer.setCurrentCamera(sceneCamera);
+
     renderingBuffer->doneCurrent();
->>>>>>> 8145208d
     
     isRendering = false;
     elapsedTime = cycleTime + 1.0e-6;
@@ -741,17 +734,12 @@
 #endif
 }
 
-<<<<<<< HEAD
-    renderer->initializeGL();
-    renderer->setViewport(0, 0, pixelWidth, pixelHeight);
-=======
 
 void VisionRenderer::moveRenderingBufferToMainThread()
 {
 #if QT_VERSION >= QT_VERSION_CHECK(5, 0, 0)
     renderingBuffer->context()->moveToThread(QApplication::instance()->thread());
 #endif
->>>>>>> 8145208d
 }
 
 
@@ -845,19 +833,9 @@
 
 void VisionRenderer::renderInCurrentThread(bool doStoreResultToTmpDataBuffer)
 {
-<<<<<<< HEAD
-    if(!renderingBuffer){
-        initializeRendering();
-    } else {
-        renderingBuffer->makeCurrent();
-    }
+    renderingBuffer->makeCurrent();
     renderer->render();
     renderer->flush();
-=======
-    renderingBuffer->makeCurrent();
-    renderer.render();
-    renderer.flush();
->>>>>>> 8145208d
     if(doStoreResultToTmpDataBuffer){
         storeResultToTmpDataBuffer();
     }
@@ -895,17 +873,12 @@
                 renderingCondition.wait(lock);
             }
         }
-<<<<<<< HEAD
-        renderer->render();
-        renderer->flush();
-=======
         if(!isGLContextCurrent){
             renderingBuffer->makeCurrent();
             isGLContextCurrent = true;
         }
-        renderer.render();
-        renderer.flush();
->>>>>>> 8145208d
+        renderer->render();
+        renderer->flush();
         storeResultToTmpDataBuffer();
     
         {
