--- conflicted
+++ resolved
@@ -128,22 +128,17 @@
             joystickInputRTC = 0;
         }
         
-<<<<<<< HEAD
 #if defined(OPENRTM_VERSION11)
-        auto args = str(
-            format("JoystickInput?instance_name=%1%&exec_cxt.periodic.type=ChoreonoidExecutionContext")
-            % config->controllerName());
-#elif defined(OPENRTM_VERSION12)
-        auto args = str(
-            format("JoystickInput?instance_name=%1%&execution_contexts=SimulationExecutionContext&exec_cxt.periodic.type=ChoreonoidExecutionContext")
-            % config->controllerName());
-#endif
-=======
-        std::string args =
+        string args =
             fmt::format(
                 "JoystickInput?instance_name={}&exec_cxt.periodic.type=ChoreonoidExecutionContext",
                 config->controllerName());
->>>>>>> cd8b109c
+#elif defined(OPENRTM_VERSION12)
+        string args =
+            fmt::format(
+                "JoystickInput?instance_name={}&execution_contexts=SimulationExecutionContext&exec_cxt.periodic.type=ChoreonoidExecutionContext",
+                config->controllerName());
+#endif
             
         joystickInputRTC = dynamic_cast<JoystickInputRTC*>(cnoid::createManagedRTC(args));
 
