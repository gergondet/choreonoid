option(BUILD_OPENRTM_SAMPLES "Building OpenRTM samples" OFF)
if(NOT BUILD_OPENRTM_SAMPLES)
  return()
elseif(NOT BUILD_OPENRTM_PLUGIN)
  message(FATAL_ERROR "OpenRTM samples need to build OpenRTMPlugin.")
endif()

<<<<<<< HEAD
if(MSVC)
  if(NOT OPENRTM_DIR)
    find_package(OpenRTM)
  endif()
endif()

=======
add_definitions(${OPENRTM_DEFINITIONS})
>>>>>>> 73130171
include_directories(${OPENRTM_INCLUDE_DIRS})
link_directories(${OPENRTM_LIBRARY_DIRS})

if(MSVC)
  add_compile_options(${OPENRTM_CFLAGS})
  add_definitions(
    -D__WIN32__ -D__x86__ -D__NT__ -D__OSVERSION__=4
    -D_CRT_SECURE_NO_DEPRECATE -D_WIN32_WINNT=0x0500 -DRTC_CORBA_CXXMAPPING11)
endif()

function(add_cnoid_sample_rtc)

  set(target ${ARGV0})
  list(REMOVE_AT ARGV 0)

  add_library(${target} SHARED ${ARGV})
  target_link_libraries(${target} CnoidBodyIoRTC)

  set_target_properties(${target} PROPERTIES
    LIBRARY_OUTPUT_DIRECTORY ${PROJECT_BINARY_DIR}/${CNOID_PLUGIN_SUBDIR}/rtc
    PREFIX "")
  if(ENABLE_INSTALL_RPATH)
    set_target_properties(${target} PROPERTIES INSTALL_RPATH "$ORIGIN/../..")
  endif()

  install(TARGETS ${target}
    RUNTIME DESTINATION ${CNOID_PLUGIN_SUBDIR}/rtc CONFIGURATIONS Release Debug
    LIBRARY DESTINATION ${CNOID_PLUGIN_SUBDIR}/rtc CONFIGURATIONS Release Debug)

endfunction()

set(project_files "")

# General BodyIoRTCs
add_cnoid_body_io_rtc(RobotIoRTC RobotIoRTC.cpp)

# SR1 walk
add_cnoid_sample_rtc(SR1WalkControllerRTC SR1WalkControllerRTC.cpp)
list(APPEND project_files OpenRTM-SR1Walk.cnoid)
  
# SR1 lifting up
add_cnoid_sample_rtc(SR1LiftupControllerRTC SR1LiftupControllerRTC.cpp)
list(APPEND project_files OpenRTM-SR1Liftup.cnoid)

# PA10 Pickup
add_cnoid_sample_rtc(PA10PickupControllerRTC PA10PickupControllerRTC.cpp)
list(APPEND project_files OpenRTM-PA10Pickup.cnoid)

# Tank IO
add_cnoid_body_io_rtc(TankIoRTC TankIoRTC.cpp)

# Joystick
add_cnoid_sample_rtc(JoystickRTC JoystickRTC.cpp)
target_link_libraries(JoystickRTC CnoidUtil)
add_cnoid_sample_rtc(RemoteJoystickRTC RemoteJoystickRTC.cpp)
target_link_libraries(RemoteJoystickRTC CnoidUtil)

add_cnoid_simple_controller(RemoteJoystickInputController RemoteJoystickInputController.cpp)
target_link_libraries(RemoteJoystickInputController CnoidBody CnoidOpenRTMPlugin ${OPENRTM_LIBRARIES})

# Tank Joystick Controller
set(target TankJoystickControllerRTC)
add_cnoid_sample_rtc(${target} TankJoystickControllerRTC.cpp)
list(APPEND project_files OpenRTM-Tank.cnoid)

if(NOT MSVC AND NOT USE_BUILTIN_CAMERA_IMAGE_IDL)
  add_cnoid_body_io_rtc(VisionSensorIoRTC VisionSensorIoRTC.cpp)
  list(APPEND project_files OpenRTM-TankVisionSensors.cnoid TankVisionSystem.xml)
endif()

file(COPY TankVisionSensorOut.conf DESTINATION ${PROJECT_BINARY_DIR}/${CNOID_PLUGIN_SUBDIR}/rtc)
install(FILES TankVisionSensorOut.conf DESTINATION ${CNOID_PLUGIN_SUBDIR}/rtc)
list(APPEND project_files OpenRTM-TankVisionSensors-OldIDL.cnoid OldTankVisionSystem.xml)

install(FILES ${project_files} DESTINATION ${CNOID_SHARE_SUBDIR}/project)<|MERGE_RESOLUTION|>--- conflicted
+++ resolved
@@ -5,16 +5,7 @@
   message(FATAL_ERROR "OpenRTM samples need to build OpenRTMPlugin.")
 endif()
 
-<<<<<<< HEAD
-if(MSVC)
-  if(NOT OPENRTM_DIR)
-    find_package(OpenRTM)
-  endif()
-endif()
-
-=======
 add_definitions(${OPENRTM_DEFINITIONS})
->>>>>>> 73130171
 include_directories(${OPENRTM_INCLUDE_DIRS})
 link_directories(${OPENRTM_LIBRARY_DIRS})
 
