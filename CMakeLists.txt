if(MSVC)
  # Version 3.13 or later is required because the following features are used in this project.
  # * CMAKE_CXX_STANDARD 17 is supported for MSVC since version 3.10
  # * The target_link_options command is available since version 3.13
  # * The install command can specifiy a target defined in a sub directory since version 3.13
  cmake_minimum_required(VERSION 3.13.0)
else()
  # Cmake version installed in Ubuntu 16.04
  # (Version 3.10.2 is installed in Ubuntu 18.04)
  cmake_minimum_required(VERSION 3.5.0)
endif()

cmake_policy(SET CMP0003 NEW)
cmake_policy(SET CMP0057 NEW)
set(CMAKE_ALLOW_LOOSE_LOOP_CONSTRUCTS true)

include(FindPkgConfig)
include(CheckIncludeFiles)
include(CheckCXXCompilerFlag)

project(Choreonoid)

# set(CMAKE_MODULE_PATH ${PROJECT_SOURCE_DIR}/cmake_modules/)
set(CHOREONOID_VERSION_MAJOR 1)
set(CHOREONOID_VERSION_MINOR 8)
set(CHOREONOID_VERSION_PATCH 0)
set(CHOREONOID_VERSION ${CHOREONOID_VERSION_MAJOR}.${CHOREONOID_VERSION_MINOR})
set(CHOREONOID_VERSION_STRING ${CHOREONOID_VERSION}.${CHOREONOID_VERSION_PATCH})
set(CHOREONOID_VERSION_ID "0x010800")
set(CHOREONOID_INTERNAL_VERSION 1)

set(CHOREONOID_VERSION_SUBDIR choreonoid-${CHOREONOID_VERSION})
set(CHOREONOID_LIB_SUBDIR lib)
set(CHOREONOID_PLUGIN_SUBDIR ${CHOREONOID_LIB_SUBDIR}/${CHOREONOID_VERSION_SUBDIR})
set(CHOREONOID_HEADER_SUBDIR include)
set(CHOREONOID_SHARE_SUBDIR share)
set(CHOREONOID_DOC_SUBDIR share/doc)

set(CHOREONOID_CMAKE_CONFIG_SUBDIR share/choreonoid/cmake) # ROS compliant
#set(CHOREONOID_CMAKE_CONFIG_SUBDIR lib/choreonoid-${CNOID_VERSION}/cmake)

if(UNIX)
  set(CHOREONOID_HEADER_SUBDIR ${CHOREONOID_HEADER_SUBDIR}/${CHOREONOID_VERSION_SUBDIR})
  set(CHOREONOID_SHARE_SUBDIR ${CHOREONOID_SHARE_SUBDIR}/${CHOREONOID_VERSION_SUBDIR})
  set(CHOREONOID_DOC_SUBDIR ${CHOREONOID_DOC_SUBDIR}/${CHOREONOID_VERSION_SUBDIR})
endif()

set(CHOREONOID_SHARE_DIR ${CMAKE_INSTALL_PREFIX}/${CHOREONOID_SHARE_SUBDIR})
set(CHOREONOID_SOURCE_SHARE_DIR ${PROJECT_SOURCE_DIR}/share)

if(PROJECT_BINARY_DIR STREQUAL PROJECT_SOURCE_DIR)
  set(CHOREONOID_BINARY_SHARE_DIR ${CHOREONOID_SOURCE_SHARE_DIR})
else()
  set(CHOREONOID_BINARY_SHARE_DIR ${PROJECT_BINARY_DIR}/${CHOREONOID_SHARE_SUBDIR})
endif()

set(CMAKE_ARCHIVE_OUTPUT_DIRECTORY ${PROJECT_BINARY_DIR}/lib)
set(CMAKE_LIBRARY_OUTPUT_DIRECTORY ${PROJECT_BINARY_DIR}/lib)
set(CMAKE_RUNTIME_OUTPUT_DIRECTORY ${PROJECT_BINARY_DIR}/bin)

if(WIN32)
  set(DEFAULT_INSTALL_SDK OFF)
  set(DEFAULT_INSTALL_RUNTIME_DEPENDENCIES ON)
else()
  set(DEFAULT_INSTALL_SDK ON)
  set(DEFAULT_INSTALL_RUNTIME_DEPENDENCIES OFF)
endif()

option(INSTALL_RUNTIME_DEPENDENCIES "Installing the runtimes of external libraries" ${DEFAULT_INSTALL_RUNTIME_DEPENDENCIES})
option(INSTALL_SDK "Installing SDK files such as header files" ${DEFAULT_INSTALL_SDK})
if(MSVC)
  option(INSTALL_SDK_WITH_EXTLIBS "The SDK installation includes the external libraries" OFF)
endif()
set(CHOREONOID_INSTALL_SDK ${INSTALL_SDK})
set(CHOREONOID_SDK_INCLUDE_DIRS ${CMAKE_INSTALL_PREFIX}/${CHOREONOID_HEADER_SUBDIR})
set(CHOREONOID_SDK_LIBRARY_DIRS
  ${CMAKE_INSTALL_PREFIX}/${CHOREONOID_LIB_SUBDIR} ${CMAKE_INSTALL_PREFIX}/${CHOREONOID_PLUGIN_SUBDIR})

# Deprecated
set(CNOID_MAJOR_VERSION ${CHOREONOID_VERSION_MAJOR}) 
set(CNOID_MINOR_VERSION ${CHOREONOID_VERSION_MINOR})
set(CNOID_PATCH_VERSION ${CHOREONOID_VERSION_PATCH})
set(CNOID_VERSION ${CHOREONOID_VERSION})
set(CNOID_FULL_VERSION ${CHOREONOID_VERSION_STRING})
set(CNOID_VERSION_ID ${CHOREONOID_VERSION_ID})
set(CNOID_INTERNAL_VERSION ${CHOREONOID_INTERNAL_VERSION})
set(CNOID_VERSION_SUBDIR ${CHOREONOID_VERSION_SUBDIR})
set(CNOID_PLUGIN_SUBDIR ${CHOREONOID_PLUGIN_SUBDIR})
set(CNOID_HEADER_SUBDIR ${CHOREONOID_HEADER_SUBDIR})
set(CNOID_SHARE_SUBDIR ${CHOREONOID_SHARE_SUBDIR})
set(CNOID_DOC_SUBDIR ${CHOREONOID_DOC_SUBDIR})
set(CNOID_SHARE_DIR ${CHOREONOID_SHARE_DIR})
set(CNOID_SOURCE_SHARE_DIR ${CHOREONOID_SOURCE_SHARE_DIR})
set(CNOID_BINARY_SHARE_DIR ${CHOREONOID_BINARY_SHARE_DIR})

# C++ version
set(CMAKE_CXX_STANDARD 11)
set(CMAKE_CXX_EXTENSIONS OFF)
if(NOT CMAKE_VERSION VERSION_LESS 3.8.0) # CMake 3.8 or later is required to enable C++17
  option(ENABLE_CXX_STANDARD_17 "Enable C++ 17 when it is available to the compiler" OFF)
endif()
if(NOT ENABLE_CXX_STANDARD_17)
  unset(has_cpp17 CACHE)
endif()
if(UNIX)
  # Old GCC does not implement the regex library correctly
  if(CMAKE_COMPILER_IS_GNUCC AND CMAKE_CXX_COMPILER_VERSION VERSION_LESS 4.9.3)
    messag(FATAL_ERROR "The version of GCC is too old to build Choreonoid")
  endif()
  if(ENABLE_CXX_STANDARD_17)
    check_cxx_compiler_flag("-std=c++17" has_cpp17)
    if(has_cpp17)
      set(CMAKE_CXX_STANDARD 17)
    endif()
  endif()
  if(NOT has_cpp17)
    check_cxx_compiler_flag("-std=c++14" has_cpp14)
    if(has_cpp14)
      set(CMAKE_CXX_STANDARD 14)
    endif()
  endif()
  if(CMAKE_COMPILER_IS_GNUCC)
    # To allow for reloading a controller shared library
    set(CMAKE_CXX_FLAGS "${CMAKE_CXX_FLAGS} --no-gnu-unique")
  endif()
  add_definitions("-pthread")

elseif(MSVC)
  if(ENABLE_CXX_STANDARD_17)
    check_cxx_compiler_flag("/std:c++17" has_cpp17)
    if(has_cpp17)
      set(CMAKE_CXX_STANDARD 17)
    endif()
  endif()
  if(NOT has_cpp17)
    check_cxx_compiler_flag("/std:c++14" has_cpp14)
    if(has_cpp14)
      set(CMAKE_CXX_STANDARD 14)
    endif()
  endif()
  if(${MSVC_VERSION} GREATER_EQUAL 1910)
    set(CMAKE_CXX_FLAGS "${CMAKE_CXX_FLAGS} /Zc:__cplusplus")
  endif()
endif()

if(MSVC AND CMAKE_CL_64)
  add_definitions(-D_WIN64)
endif()

if(NOT PROJECT_BINARY_DIR STREQUAL PROJECT_SOURCE_DIR)
  include_directories(${PROJECT_BINARY_DIR})
  include_directories(${PROJECT_BINARY_DIR}/include)
endif()
include_directories(${PROJECT_SOURCE_DIR})
include_directories(${PROJECT_SOURCE_DIR}/include)

link_directories(${PROJECT_BINARY_DIR}/lib)
link_directories(${PROJECT_BINARY_DIR}/${CHOREONOID_PLUGIN_SUBDIR})

if(NOT CMAKE_BUILD_TYPE)
  set(
    CMAKE_BUILD_TYPE Release CACHE STRING
    "Choose the type of build, options are: None Debug Release RelWithDebInfo MinSizeRel."
    FORCE)
endif()

if(UNIX)
  set(CHOREONOID_DEFAULT_FVISIBILITY_HIDDEN ON)
  set(CMAKE_CXX_FLAGS_DEBUG "${CMAKE_CXX_FLAGS_DEBUG} -finline-functions")
  option(ENABLE_NATIVE_CPU_ARCHITECTURE "Use the -march=native option to enable instruction set supported by the native processor architecture" OFF)
  if(ENABLE_NATIVE_ARCHITECTURE)
    set(compiler_general_options "-march=native")
  endif()
endif()

if(MSVC)
  set(compiler_general_options "/MP /wd4250 /wd4251 /wd4275 /wd4819 /wd4800 /wd4018 /wd4244 /wd4267")
  set(compiler_optimization_options "/O2 /Ob2 /Oi /Gy /GS- /fp:fast")

  if(${MSVC_VERSION} GREATER_EQUAL 1915)
    add_definitions(-D_ENABLE_EXTENDED_ALIGNED_STORAGE)
  endif()

  if(CMAKE_CL_64)
    option(MSVC_ENABLE_AVX "Enable AVX instructions on VC++." OFF)
    option(MSVC_ENABLE_AVX2 "Enable AVX2 instructions on VC++." OFF)
    if(MSVC_ENABLE_AVX2)
      set(compiler_general_options "${compiler_general_options} /arch:AVX2")
    elseif(MSVC_ENABLE_AVX)
      set(compiler_general_options "${compiler_general_options} /arch:AVX")
    endif()
  else()
    option(MSVC_ENABLE_SSE "Enable SSE instructions" ON)
    if(MSVC_ENABLE_SSE)
      set(compiler_general_options "${compiler_general_options} /arch:SSE /arch:SSE2")
    endif()
  endif()

  set(linker_optimization_options "")
  option(MSVC_ENABLE_GLOBAL_OPTIMIZATION "Global optimization with compiler option /GL and linker option /LTCG" OFF)
  if(MSVC_ENABLE_GLOBAL_OPTIMIZATION)
    set(compiler_optimization_options "${compiler_optimization_options} /GL")
    set(linker_optimization_options "${linker_optimization_options} /LTCG")
  endif()
endif()

set(ADDITIONAL_CXX_FLAGS ${ADDITIONAL_CXX_FLAGS} CACHE STRING "Additional c++ compiler optimization flags")

set(CMAKE_CXX_FLAGS_RELEASE "${CMAKE_CXX_FLAGS_RELEASE} ${ADDITIONAL_CXX_FLAGS} ${compiler_optimization_options} ${compiler_general_options}")
set(CMAKE_C_FLAGS_RELEASE "${CMAKE_C_FLAGS_RELEASE} ${compiler_optimization_options} ${compiler_general_options}")
set(CMAKE_CXX_FLAGS_RELWITHDEBINFO "${CMAKE_CXX_FLAGS_RELWITHDEBINFO} ${ADDITIONAL_CXX_FLAGS} ${compiler_optimization_options} ${compiler_general_options}")
set(CMAKE_C_FLAGS_RELWITHDEBINFO "${CMAKE_CXX_FLAGS_RELWITHDEBINFO} ${compiler_optimization_options} ${compiler_general_options}")
set(CMAKE_CXX_FLAGS_DEBUG "${CMAKE_CXX_FLAGS_DEBUG} ${compiler_general_options}")
set(CMAKE_C_FLAGS_DEBUG "${CMAKE_C_FLAGS_DEBUG} ${compiler_general_options}")

set(CMAKE_STATIC_LINKER_FLAGS_RELEASE "${CMAKE_STATIC_LINKER_FLAGS_RELEASE} ${linker_optimization_options}")
set(CMAKE_MODULE_LINKER_FLAGS_RELEASE "${CMAKE_MODULE_LINKER_FLAGS_RELEASE} ${linker_optimization_options}")
set(CMAKE_SHARED_LINKER_FLAGS_RELEASE "${CMAKE_SHARED_LINKER_FLAGS_RELEASE} ${linker_optimization_options}")
set(CMAKE_EXE_LINKER_FLAGS_RELEASE "${CMAKE_EXE_LINKER_FLAGS_RELEASE} ${linker_optimization_options}")

function(install_external_libraries dll_dir lib_dir)

  set(libraries ${ARGV})

  list(REMOVE_AT libraries 0 1)
  if(INSTALL_RUNTIME_DEPENDENCIES AND MSVC)
    set(conf general)
    foreach(library ${libraries})
      if(library STREQUAL general)
	set(conf general)
      elseif(library STREQUAL optimized)
	set(conf optimized)
      elseif(library STREQUAL debug)
	set(conf debug)
      else()
	get_filename_component(filename ${library} NAME_WE)
	if(conf STREQUAL general)
	  if(EXISTS ${dll_dir}/${filename}.dll)
	    install(PROGRAMS ${dll_dir}/${filename}.dll DESTINATION bin)
	  endif()
	  if(EXISTS ${lib_dir}/${filename}.lib AND INSTALL_SDK_WITH_EXTLIBS)
	    install(PROGRAMS ${lib_dir}/${filename}.lib DESTINATION lib)
	  endif()
	elseif(conf STREQUAL optimized)
	  if(EXISTS ${dll_dir}/${filename}.dll)
	    install(PROGRAMS ${dll_dir}/${filename}.dll DESTINATION bin CONFIGURATIONS Release RelWithDebInfo MinSizeRel)
	  endif()
	  if(EXISTS ${lib_dir}/${filename}.lib AND INSTALL_SDK_WITH_EXTLIBS)
	    install(PROGRAMS ${lib_dir}/${filename}.lib DESTINATION lib CONFIGURATIONS Release RelWithDebInfo MinSizeRel)
	  endif()
	elseif(conf STREQUAL debug)
	  if(EXISTS ${dll_dir}/${filename}.dll)
	    install(PROGRAMS ${dll_dir}/${filename}.dll DESTINATION bin CONFIGURATIONS Debug)
	  endif()
	  if(EXISTS ${lib_dir}/${filename}.lib AND INSTALL_SDK_WITH_EXTLIBS)
	    install(PROGRAMS ${lib_dir}/${filename}.lib DESTINATION lib CONFIGURATIONS Debug)
	  endif()
	endif()
      endif()
    endforeach()
  endif()

endfunction()

set(CHOREONOID_ENABLE_INSTALL_RPATH true)

if(UNIX)
  option(ENABLE_NEW_DTAGS "Make LD_LIBRARY_PATH take precedence over RPATH with --enable-new-dtags" OFF)
  if(ENABLE_NEW_DTAGS)
    set(CMAKE_EXE_LINKER_FLAGS "-Wl,--enable-new-dtags")
    set(CMAKE_SHARED_LINKER_FLAGS "-Wl,--enable-new-dtags")
  else()
    set(CMAKE_EXE_LINKER_FLAGS "-Wl,--disable-new-dtags")
    set(CMAKE_SHARED_LINKER_FLAGS "-Wl,--disable-new-dtags")
  endif()
endif()

set(ENABLE_BACKWARD_COMPATIBILITY_DEFAULT OFF)
if(CNOID_ENABLE_BACKWARD_COMPATIBILITY) # Old option name
  set(ENABLE_BACKWARD_COMPATIBILITY_DEFAULT ${CNOID_ENABLE_BACKWARD_COMPATIBILITY})
endif()
option(ENABLE_BACKWARD_COMPATIBILITY "Enable some backward compatibility" ${ENABLE_BACKWARD_COMPATIBILITY_DEFAULT})
if(ENABLE_BACKWARD_COMPATIBILITY)
  set_property(DIRECTORY APPEND PROPERTY COMPILE_DEFINITIONS CNOID_BACKWARD_COMPATIBILITY)
endif()

# commands
if(UNIX)
  set(RMDIR rm -fr)
elseif(WIN32)
  set(RMDIR rmdir /S/Q)
endif()

# check "dlfcn.h" for using dlopen() and dlclose()
if(UNIX)
  check_include_files(dlfcn.h HAVE_DLFCN_H)
  if(NOT HAVE_DLFCN_H)
    message(FATAL_ERROR "Could not find dlfcn.h")
  endif()
endif()

# gettext
option(ENABLE_GETTEXT "Enable the gettext library and translation messages for the internationalization" ON)
set(CHOREONOID_ENABLE_GETTEXT ${ENABLE_GETTEXT})
if(ENABLE_GETTEXT)
  if(UNIX)
    find_program(CHOREONOID_GETTEXT_MSGFMT_EXECUTABLE msgfmt)
  else()
    set(CHOREONOID_GETTEXT_MSGFMT_EXECUTABLE ${PROJECT_SOURCE_DIR}/thirdparty/windows/bin/msgfmt.exe)
  endif()
  if(NOT CHOREONOID_GETTEXT_MSGFMT_EXECUTABLE)
    message(FATAL_ERROR "Could not find the msgfmt command and gettext cannot be enabled.")
  endif()
  if(WIN32 AND CMAKE_CL_64)
    set(GETTEXT_DIR ${PROJECT_SOURCE_DIR}/thirdparty/windows64)
  else()
    get_filename_component(GETTEXT_BINARY_DIR ${CHOREONOID_GETTEXT_MSGFMT_EXECUTABLE} PATH)
    get_filename_component(GETTEXT_DIR ${GETTEXT_BINARY_DIR} PATH)
  endif()
  set(GETTEXT_INCLUDE_DIR ${GETTEXT_DIR}/include)
  set(GETTEXT_LIBRARY_DIR ${GETTEXT_DIR}/lib)
  include_directories(${GETTEXT_INCLUDE_DIR})
  link_directories(${GETTEXT_LIBRARY_DIR})
  list(APPEND CHOREONOID_SDK_INCLUDE_DIRS ${GETTEXT_INCLUDE_DIR})
  list(APPEND CHOREONOID_SDK_LIBRARY_DIRS ${GETTEXT_LIBRARY_DIR})
  if(WIN32)
    set(GETTEXT_LIBRARIES intl)
  else()
    set(GETTEXT_LIBRARIES "")
  endif()
  if(MSVC)
    if(CMAKE_CL_64)
      install(FILES thirdparty/windows64/bin/libintl-8.dll DESTINATION bin)
    else()
      install(FILES thirdparty/windows/bin/intl.dll DESTINATION bin)
    endif()
    if(INSTALL_SDK)
      if(CMAKE_CL_64)
        install(FILES thirdparty/windows64/lib/intl.lib DESTINATION lib)
      else()
        install(FILES thirdparty/windows/lib/intl.lib DESTINATION lib)
      endif()
      install(FILES "${GETTEXT_INCLUDE_DIR}/libintl.h" DESTINATION ${CHOREONOID_HEADER_SUBDIR})
    endif()
  endif()
else()
  set(GETTEXT_LIBRARIES "")
endif()

find_package(Threads)

option(ENABLE_GUI "Enable GUI components" ON)

# OpenGL
if(ENABLE_GUI)
  if(POLICY CMP0072)
    cmake_policy(SET CMP0072 OLD)
  endif()
  find_package(OpenGL)
  include_directories(${OPENGL_INCLUDE_DIR})
endif()

# Python
if(WIN32)
  option(ENABLE_PYTHON "Enable Python" OFF)
else()
  option(ENABLE_PYTHON "Enable Python" ON)
endif()

option(USE_PYTHON3 "Use Python version 3 instead of version 2" ON)
# for Config.h
if(USE_PYTHON3)
  set(CNOID_USE_PYTHON2 OFF)
else()
  set(CNOID_USE_PYTHON2 ON)
endif()

set(CHOREONOID_PYTHON_SUBDIR ${CHOREONOID_PLUGIN_SUBDIR}/python)
set(CNOID_PYTHON_SUBDIR ${CHOREONOID_PYTHON_SUBDIR})

if(MSVC)
  set(USE_BUNDLED_PYBIND11_DEFAULT ON)
else()
  set(USE_BUNDLED_PYBIND11_DEFAULT OFF)
endif()
option(USE_BUNDLED_PYBIND11 "Use the Pybind11 library bundled with Choreonoid" ${USE_BUNDLED_PYBIND11_DEFAULT})

if(ENABLE_PYTHON)
  # The following cache variables must be cleared to update the python version
  unset(PYTHON_INCLUDE_DIR CACHE)
  unset(PYTHON_LIBRARY CACHE)
  unset(PYTHON_LIBRARY_DEBUG CACHE)
  if(USE_PYTHON3)
    set(Python_ADDITIONAL_VERSIONS 3.7 3.6 3.5 3.4)
    find_package(PythonLibs 3 REQUIRED)
  else()
    find_package(PythonLibs 2 REQUIRED)
  endif()
  include_directories(${PYTHON_INCLUDE_DIRS})
  list(APPEND CHOREONOID_SDK_INCLUDE_DIRS ${PYTHON_INCLUDE_DIRS})
  set(init_py "${PROJECT_BINARY_DIR}/${CHOREONOID_PYTHON_SUBDIR}/cnoid/__init__.py")
  file(WRITE ${init_py} "")
  install(FILES ${init_py} DESTINATION ${CHOREONOID_PYTHON_SUBDIR}/cnoid)
  if(MSVC)
    add_definitions(-DHAVE_SNPRINTF)
  endif()

  if(NOT USE_BUNDLED_PYBIND11)
    find_package(pybind11 2.2.4 QUIET)
  endif()
  if(pybind11_FOUND AND NOT USE_BUNDLED_PYBIND11)
    set(PYBIND11_INCLUDE_DIRS ${pybind11_INCLUDE_DIRS})
    if(INSTALL_SDK_WITH_EXTLIBS)
      foreach(dir ${PYBIND11_INCLUDE_DIRS})
	if(EXISTS ${dir}/pybind11)
          install(DIRECTORY ${dir}/pybind11 DESTINATION ${CHOREONOID_HEADER_SUBDIR})
	endif()
      endforeach()
    else()
      list(APPEND CHOREONOID_SDK_INCLUDE_DIRS ${PYBIND11_INCLUDE_DIRS})
    endif()
  else()
    set(PYBIND11_INCLUDE_DIRS ${PROJECT_SOURCE_DIR}/thirdparty/pybind11-2.4.3/include)
    if(INSTALL_SDK)
      install(DIRECTORY ${PYBIND11_INCLUDE_DIRS}/pybind11 DESTINATION ${CHOREONOID_HEADER_SUBDIR})
    else()
      list(APPEND CHOREONOID_SDK_INCLUDE_DIRS ${PYBIND11_INCLUDE_DIRS})
    endif()
  endif()
  include_directories(${PYBIND11_INCLUDE_DIRS})

endif()

# This variable is kept for backward compatibility
set(USE_PYBIND11 ${ENABLE_PYTHON})

# Lua
if(UNIX)
  option(ENABLE_LUA "Enable Lua" OFF)
endif()

if(ENABLE_LUA)
  if(CMAKE_CXX_STANDARD LESS 14)
    message(FATAL_ERROR "Lua wrapper requires C++14 or later C++ versions")
  endif()
  set(LUA_SOL2_DIR ${PROJECT_SOURCE_DIR}/thirdparty/sol2 CACHE PATH "set the directory of the Sol2 library")
  pkg_check_modules(LUA lua5.3)
  if(NOT LUA_FOUND)
    pkg_check_modules(LUA lua5.2)
  endif()
  if(LUA_FOUND)
    include_directories(${LUA_INCLUDE_DIRS})
    include_directories(${LUA_SOL2_DIR})
  endif()
  set(CHOREONOID_LUA_SUBDIR ${CHOREONOID_PLUGIN_SUBDIR}/lua)
endif()

# boost
set(Boost_USE_STATIC_LIBS OFF)
set(Boost_ADDITIONAL_VERSIONS "1.62" "1.63" "1.64" "1.65" "1.66" "1.67" "1.68" "1.69" "1.70")
set(boost_packages system program_options iostreams)
if(NOT has_cpp17)
  set(boost_packages ${boost_packages} filesystem)
endif()
if(MSVC)
  find_package(Boost 1.58.0 REQUIRED COMPONENTS ${boost_packages} OPTIONAL_COMPONENTS bzip2 zlib)
else()
  find_package(Boost 1.58.0 REQUIRED COMPONENTS ${boost_packages})
endif()

include_directories(${Boost_INCLUDE_DIRS})
link_directories(${Boost_LIBRARY_DIRS})
list(APPEND CHOREONOID_SDK_INCLUDE_DIRS ${Boost_INCLUDE_DIRS})
list(APPEND CHOREONOID_SDK_LIBRARY_DIRS ${Boost_LIBRARY_DIRS})

if(MSVC)
  set_property(DIRECTORY APPEND PROPERTY COMPILE_DEFINITIONS BOOST_ALL_DYN_LINK ${BOOST_LIB_DIAGNOSTIC})

  install_external_libraries(${Boost_LIBRARY_DIRS} ${Boost_LIBRARY_DIRS}
    ${Boost_SYSTEM_LIBRARY} ${Boost_FILESYSTEM_LIBRARY} ${Boost_PROGRAM_OPTIONS_LIBRARY}
    ${Boost_IOSTREAMS_LIBRARY} ${Boost_ZLIB_LIBRARY})

  if(INSTALL_SDK_WITH_EXTLIBS)
    foreach(dir ${Boost_INCLUDE_DIRS})
      if(EXISTS ${dir}/boost)
	install(DIRECTORY ${dir}/boost DESTINATION ${CHOREONOID_HEADER_SUBDIR})
      endif()
    endforeach()
  endif()
endif()

# eigen
if(MSVC)
  set(USE_BUNDLED_EIGEN_DEFAULT ON)
else()
  set(USE_BUNDLED_EIGEN_DEFAULT OFF)
endif()
option(USE_BUNDLED_EIGEN "Use the Eigen library bundled with Choreonoid" ${USE_BUNDLED_EIGEN_DEFAULT})

if(NOT USE_BUNDLED_EIGEN)
  find_package(Eigen3 QUIET)
endif()
if(EIGEN3_FOUND AND NOT USE_BUNDLED_EIGEN)
  if(INSTALL_SDK_WITH_EXTLIBS)
    foreach(dir ${EIGEN3_INCLUDE_DIRS})
      if(EXISTS ${dir}/Eigen)
	install(DIRECTORY ${dir}/Eigen DESTINATION ${CHOREONOID_HEADER_SUBDIR})
      endif()
      if(EXISTS ${dir}/unsupported)
	install(DIRECTORY ${dir}/unsupported DESTINATION ${CHOREONOID_HEADER_SUBDIR})
      endif()
    endforeach()
  else()
    list(APPEND CHOREONOID_SDK_INCLUDE_DIRS ${EIGEN3_INCLUDE_DIRS})
  endif()
else()
  set(EIGEN3_INCLUDE_DIRS ${PROJECT_SOURCE_DIR}/thirdparty/eigen-3.2.10)
  if(INSTALL_SDK)
    install(DIRECTORY ${EIGEN3_INCLUDE_DIRS}/Eigen ${EIGEN3_INCLUDE_DIRS}/unsupported
      DESTINATION ${CHOREONOID_HEADER_SUBDIR})
  else()
    list(APPEND CHOREONOID_SDK_INCLUDE_DIRS ${EIGEN3_INCLUDE_DIRS})
  endif()
endif()

include_directories(${EIGEN3_INCLUDE_DIRS})

if(ENABLE_GUI)
  # Qt5
  include(cmake/ChoreonoidFindQt.cmake)
  choreonoid_find_qt_package(Core Gui Widgets Network)

  if(MSVC)
    list(APPEND QT_INST_LIBRARIES 
      optimized Qt5Core debug Qt5Cored
      optimized Qt5Gui debug Qt5Guid
      optimized Qt5Network debug Qt5Networkd
      optimized Qt5Widgets debug Qt5Widgetsd
      optimized libEGL debug libEGLd
      optimized libGLESv2 debug libGLESv2d
      optimized icuin51 debug icuin51d
      optimized icuuc51 debug icuuc51d
      optimized icudt51 debug icudt51d
      # for the Qt 5.3 binary package
      general icuin52 general icuuc52 general icudt52
      general icuin53 general icuuc53 general icudt53
      general icuin54 general icuuc54 general icudt54
      general icuin55 general icuuc55 general icudt55
      )

    install_external_libraries(${_qt5Core_install_prefix}/bin ${_qt5Core_install_prefix}/lib ${QT_INST_LIBRARIES})
    install(DIRECTORY ${_qt5Core_install_prefix}/plugins/platforms DESTINATION bin FILES_MATCHING PATTERN "qwindows*.dll")
    install(DIRECTORY ${_qt5Core_install_prefix}/plugins/imageformats DESTINATION bin FILES_MATCHING PATTERN "*.dll")

    if(INSTALL_SDK_WITH_EXTLIBS)
      unset(include_dirs)
      foreach(dir ${Qt5Core_INCLUDE_DIRS} ${Qt5Gui_INCLUDE_DIRS} ${Qt5Widgets_INCLUDE_DIRS} ${Qt5Network_INCLUDE_DIRS})
	if(NOT dir MATCHES "/include/?$")
	  list(APPEND include_dirs ${dir})
	endif()
      endforeach()
      list(REMOVE_DUPLICATES include_dirs)
      install(DIRECTORY ${include_dirs} DESTINATION ${CHOREONOID_HEADER_SUBDIR})
    endif()
  endif()

  if(NOT INSTALL_SDK_WITH_EXTLIBS)
    list(APPEND CHOREONOID_SDK_INCLUDE_DIRS
      ${Qt5Core_INCLUDE_DIRS}
      ${Qt5Gui_INCLUDE_DIRS}
      ${Qt5Widgets_INCLUDE_DIRS}
      ${Qt5OpenGL_INCLUDE_DIRS}
      ${Qt5Network_INCLUDE_DIRS})
  endif()
endif()

# Assimp
if(MSVC AND (NOT DEFINED ENABLE_ASSIMP))
  file(GLOB assimp_dirs "c:/local/Assimp*/lib/cmake/assimp-*" "d:/local/Assimp*/lib/cmake/assimp-*")
  find_package(ASSIMP QUIET HINTS ${assimp_dirs})
else()
  find_package(ASSIMP QUIET)
endif()
if(ASSIMP_FOUND)
  set(is_assimp_enabled ON)
else()
  set(is_assimp_enabled OFF)
endif()
option(ENABLE_ASSIMP "Enable Assimp functions" ${is_assimp_enabled})
if(ENABLE_ASSIMP AND (NOT ASSIMP_FOUND))
  message(FATAL_ERROR "Please specify the directory containing the CMake config files of the ASSIMP library to ASSIMP_DIR.")
endif()
if(MSVC)
  if(INSTALL_RUNTIME_DEPENDENCIES)
    foreach(library ${ASSIMP_LIBRARIES})
      install(PROGRAMS ${ASSIMP_ROOT_DIR}/bin/${library}.dll DESTINATION bin)
    endforeach()
  endif()
endif()

# CORBA, omniORB
option(ENABLE_CORBA "Enable CORBA related modules / plugins" OFF)

if(ENABLE_CORBA)
  # The OMNIDYNAMIC_XXX variables are used for storing the omniORB information
  # because the OMNIORB_XXX varialbes collide with the OpenRTM-aist configuration
  # and the omniDynamic4 library is actually required to build some modules.
  if(UNIX)
    if(NOT OMNIDYNAMIC_DIR)
      pkg_check_modules(OMNIDYNAMIC omniDynamic4)
      if(OMNIDYNAMIC_FOUND)
	set(OMNIDYNAMIC_DIR ${OMNIDYNAMIC_PREFIX})
      endif()
    else()
      set(OMNIDYNAMIC_FOUND TRUE)
      set(OMNIDYNAMIC_INCLUDE_DIRS ${OMNIDYNAMIC_DIR}/include)
      set(OMNIDYNAMIC_LIBRARY_DIRS ${OMNIDYNAMIC_DIR}/lib)
    endif()
  elseif(MSVC)
    if(NOT OMNIDYNAMIC_DIR)
      if(NOT $ENV{OMNI_ROOT} STREQUAL "")
	set(OMNIDYNAMIC_DIR $ENV{OMNI_ROOT})
      endif()
    endif()
    if(OMNIDYNAMIC_DIR)
      set(OMNIDYNAMIC_FOUND TRUE)
      set(OMNIDYNAMIC_INCLUDE_DIRS ${OMNIDYNAMIC_DIR}/include)
      set(OMNIDYNAMIC_LIBRARY_DIRS ${OMNIDYNAMIC_DIR}/lib/x86_win32)
      set(OMNIDYNAMIC_BINARY_DIR ${OMNIDYNAMIC_DIR}/bin/x86_win32)
      set(OMNIDYNAMIC_CFLAGS -D__WIN32__ -D__x86__ )

      file(GLOB libomniorb RELATIVE ${OMNIDYNAMIC_LIBRARY_DIRS} "${OMNIDYNAMIC_LIBRARY_DIRS}/omniORB???_rt.lib")
      get_filename_component(libomniorb ${libomniorb} NAME_WE)

      file(GLOB libomnithread RELATIVE ${OMNIDYNAMIC_LIBRARY_DIRS} "${OMNIDYNAMIC_LIBRARY_DIRS}/omnithread??_rt.lib")
      get_filename_component(libomnithread ${libomnithread} NAME_WE)

      file(GLOB libomnidynamic RELATIVE ${OMNIDYNAMIC_LIBRARY_DIRS} "${OMNIDYNAMIC_LIBRARY_DIRS}/omniDynamic???_rt.lib")
      get_filename_component(libomnidynamic ${libomnidynamic} NAME_WE)

      set(OMNIDYNAMIC_LIBRARIES_RELEASE ${libomniorb} ${libomnithread} ${libomnidynamic})
      foreach(library ${OMNIDYNAMIC_LIBRARIES_RELEASE})
	list(APPEND OMNIDYNAMIC_LIBRARIES optimized ${library} debug ${library}d )
      endforeach()

      file(GLOB libomniorb RELATIVE ${OMNIDYNAMIC_BINARY_DIR} "${OMNIDYNAMIC_BINARY_DIR}/omniORB*_rt.dll")
      get_filename_component(libomniorb ${libomniorb} NAME_WE)

      file(GLOB libomnithread RELATIVE ${OMNIDYNAMIC_BINARY_DIR} "${OMNIDYNAMIC_BINARY_DIR}/omnithread*_rt.dll")
      get_filename_component(libomnithread ${libomnithread} NAME_WE)

      file(GLOB libomnidynamic RELATIVE ${OMNIDYNAMIC_BINARY_DIR} "${OMNIDYNAMIC_BINARY_DIR}/omniDynamic*_rt.dll")
      get_filename_component(libomnidynamic ${libomnidynamic} NAME_WE)

      set(OMNIDYNAMIC_DLL_BASES ${libomniorb} ${libomnithread} ${libomnidynamic})

      if(INSTALL_RUNTIME_DEPENDENCIES)
	foreach(library ${OMNIDYNAMIC_DLL_BASES})
	  install(PROGRAMS "${OMNIDYNAMIC_BINARY_DIR}/${library}.dll" DESTINATION bin CONFIGURATIONS Release RelWithDebInfo MinSizeRel)
	  install(PROGRAMS "${OMNIDYNAMIC_BINARY_DIR}/${library}d.dll" DESTINATION bin CONFIGURATIONS Debug)
	endforeach()
      endif()
    endif()
  endif()
  
  include_directories(${OMNIDYNAMIC_INCLUDE_DIRS})
  link_directories(${OMNIDYNAMIC_LIBRARY_DIRS})
  list(APPEND CHOREONOID_SDK_INCLUDE_DIRS ${OMNIDYNAMIC_INCLUDE_DIRS})
  list(APPEND CHOREONOID_SDK_LIBRARY_DIRS ${OMNIDYNAMIC_LIBRARY_DIRS})
  add_definitions(${OMNIDYNAMIC_CFLAGS})

  set(OMNIDYNAMIC_DIR ${OMNIDYNAMIC_DIR} CACHE PATH "The top directory of omniORB")
  set(OMNIDYNAMIC_CFLAGS ${OMNIDYNAMIC_CFLAGS} CACHE STRING "Compile flags for omniORB")

  if(NOT OMNIDYNAMIC_FOUND)
    message(FATAL_ERROR "CORBA-related modules require the omniORB library but the library is not found.")
  endif()

  if(ENABLE_PYTHON)
    install(DIRECTORY ${PROJECT_BINARY_DIR}/${CHOREONOID_PYTHON_SUBDIR} DESTINATION ${CHOREONOID_PLUGIN_SUBDIR}
      FILES_MATCHING PATTERN "*.py")
  endif()

  set(CHOREONOID_OMNIDYNAMIC_DIR ${OMNIDYNAMIC_DIR})

endif(ENABLE_CORBA)

set_property(DIRECTORY APPEND PROPERTY COMPILE_DEFINITIONS $<$<CONFIG:Debug>:CNOID_DEBUG>)

if(UNIX)
  option(PUT_EXTRA_WARNINGS "Put extra warnings in compile" OFF)
  if(PUT_EXTRA_WARNINGS)
    set(extra_warning_options "-Wunused -Woverloaded-virtual -Wsign-compare")
    #set(extra_warning_options "-Wparentheses -Wformat=2 -Wformat-nonliteral -Wunknown-pragmas -Wunused-parameter -Wuninitialized -Winit-self -pedantic -Wconversion -Wno-variadic-macros -Wno-long-long -Wno-import -Wno-missing-braces")
    set(CMAKE_C_FLAGS "${CMAKE_C_FLAGS} -Wall ${extra_warning_options}")
    set(CMAKE_CXX_FLAGS "${CMAKE_CXX_FLAGS} -Wall ${extra_warning_options}")
  endif()

  set(CMAKE_C_FLAGS "${CMAKE_C_FLAGS} -Wreturn-type")
  set(CMAKE_CXX_FLAGS "${CMAKE_CXX_FLAGS} -Wreturn-type")

  option(CHECK_UNRESOLVED_SYMBOLS "check unresolved symbols in the object files when creating shared libraries" OFF)
  if(CHECK_UNRESOLVED_SYMBOLS)
    set(CMAKE_SHARED_LINKER_FLAGS "${CMAKE_SHARED_LINKER_FLAGS} -Wl,--unresolved-symbols=ignore-in-shared-libs -Wl,--warn-unresolved-symbols")
  endif()

elseif(MSVC)
  set_property(DIRECTORY APPEND PROPERTY COMPILE_DEFINITIONS _CRT_SECURE_NO_WARNINGS)
  set_property(DIRECTORY APPEND PROPERTY COMPILE_DEFINITIONS NOMINMAX _USE_MATH_DEFINES)
endif()

#Simulation profiling
option(ENABLE_SIMULATION_PROFILING "Enable simulation plofiling" OFF)
if(ENABLE_SIMULATION_PROFILING)
    add_definitions(-DENABLE_SIMULATION_PROFILING)
endif()

# Document installaiton
install(FILES NEWS DESTINATION ${CHOREONOID_DOC_SUBDIR})
install(FILES LICENSE DESTINATION ${CHOREONOID_DOC_SUBDIR})

option(BUILD_DOCUMENTS "Build the API reference manual" OFF)
if(BUILD_DOCUMENTS)
  add_subdirectory(doc)
endif()

if(MSVC)
  if(CMAKE_CL_64)
    include_directories(${PROJECT_SOURCE_DIR}/thirdparty/windows64/include)
    link_directories(${PROJECT_SOURCE_DIR}/thirdparty/windows64/lib)
  else()
    include_directories(${PROJECT_SOURCE_DIR}/thirdparty/windows/include)
    link_directories(${PROJECT_SOURCE_DIR}/thirdparty/windows/lib)
  endif()
endif()

include(cmake/ChoreonoidBasicBuildFunctions.cmake)

if(ENABLE_PYTHON)
  include(cmake/ChoreonoidPythonBuildFunctions.cmake)
endif()
if(ENABLE_LUA)
  include(cmake/ChoreonoidLuaBuildFunctions.cmake)
endif()
if(ENABLE_CORBA)
  include(cmake/ChoreonoidCorbaBuildFunctions.cmake)
endif()

# libyaml
if(MSVC)
  set(USE_BUNDLED_LIBYAML_DEFAULT ON)
else()
  set(USE_BUNDLED_LIBYAML_DEFAULT OFF)
endif()
option(USE_BUNDLED_LIBYAML "Use the yaml library bundled with Choreonoid" ${USE_BUNDLED_LIBYAML_DEFAULT})
if(NOT USE_BUNDLED_LIBYAML)
  pkg_check_modules(LIBYAML yaml-0.1 QUIET)
endif()
if(LIBYAML_FOUND AND NOT USE_BUNDLED_LIBYAML)
  include_directories(${LIBYAML_INCLUDE_DIRS})
else()
  add_subdirectory(thirdparty/yaml-0.1.7)
  set(LIBYAML_INCLUDE_DIRS ${PROJECT_SOURCE_DIR}/thirdparty/yaml-0.1.7/include)
  set(LIBYAML_LIBRARY_DIRS ${PROJECT_SOURCE_DIR}/thirdparty/yaml-0.1.7/lib)
  set(LIBYAML_LIBRARIES yaml)
endif()

<<<<<<< HEAD
if(UNIX)
  # png
  find_package(PNG REQUIRED)
  include_directories(${PNG_INCLUDE_DIR})
  # jpeg
  find_package(JPEG REQUIRED)
  include_directories(${JPEG_INCLUDE_DIR})
  
elseif(MSVC)
  # png
=======
# pugixml
add_subdirectory(thirdparty/pugixml-1.9)
include_directories(${PROJECT_SOURCE_DIR}/thirdparty/pugixml-1.9/src)

# png
if(MSVC)
  set(USE_BUNDLED_LIBPNG_DEFAULT ON)
else()
  set(USE_BUNDLED_LIBPNG_DEFAULT OFF)
endif()
option(USE_BUNDLED_LIBPNG "Use the PNG library bunded with Choreonoid" ${USE_BUNDLED_LIBPNG_DEFAULT})
if(NOT USE_BUNDLED_LIBPNG)
>>>>>>> 328a271b
  find_package(PNG)
endif()
if(PNG_FOUND AND NOT USE_BUNDLED_LIBPNG)
  include_directories(${PNG_INCLUDE_DIRS})
  list(APPEND CHOREONOID_SDK_INCLUDE_DIRS ${PNG_INCLUDE_DIRS})
else()
  include_directories(${PROJECT_SOURCE_DIR}/thirdparty/zlib123)
  add_subdirectory(thirdparty/zlib123)
  include_directories(${PROJECT_SOURCE_DIR}/thirdparty/lpng1232)
  add_subdirectory(thirdparty/lpng1232)
  set(PNG_LIBRARIES png zlib)
endif()

# jpeg
if(MSVC)
  set(USE_BUNDLED_LIBJPEG_DEFAULT ON)
else()
  set(USE_BUNDLED_LIBJPEG_DEFAULT OFF)
endif()
option(USE_BUNDLED_LIBJPEG "Use the JPEG library bunded with Choreonoid" ${USE_BUNDLED_LIBJPEG_DEFAULT})
if(NOT USE_BUNDLED_LIBJPEG)
  find_package(JPEG)
endif()
if(JPEG_FOUND AND NOT USE_BUNDLED_LIBJPEG)
  include_directories(${JPEG_INCLUDE_DIR})
  list(APPEND CHOREONOID_SDK_INCLUDE_DIRS ${JPEG_INCLUDE_DIR})
else()
  set(JPEG_LIBRARY jpeg)
  include_directories(${PROJECT_SOURCE_DIR}/thirdparty/Jpeg-9c)
  add_subdirectory(thirdparty/Jpeg-9c)
  set(JPEG_LIBRARIES jpeg)
endif()

# fmtlib
if(MSVC)
  set(USE_BUNDLED_FMTLIB_DEFAULT ON)
else()
  set(USE_BUNDLED_FMTLIB_DEFAULT OFF)
endif()
option(USE_BUNDLED_FMTLIB "Use the fmt library bunded with Choreonoid" ${USE_BUNDLED_FMTLIB_DEFAULT})
if(NOT USE_BUNDLED_FMTLIB)
  find_package(fmt QUIET)
endif()
if(fmt_FOUND AND NOT USE_BUNDLED_FMTLIB)
else()
  add_subdirectory(thirdparty/fmt-5.3.0)
  # Is this necessary when building on Windows?
  include_directories(${PROJECT_SOURCE_DIR}/thirdparty/fmt-5.3.0/include)
  if(INSTALL_SDK)
    install(DIRECTORY ${PROJECT_SOURCE_DIR}/thirdparty/fmt-5.3.0/include/fmt DESTINATION ${CHOREONOID_HEADER_SUBDIR})
    if(NOT CMAKE_VERSION VERSION_LESS 3.13.0)
      install(TARGETS fmt LIBRARY DESTINATION lib ARCHIVE DESTINATION lib)
    elseif(UNIX)
      install(FILES ${PROJECT_BINARY_DIR}/lib/libfmt.a DESTINATION lib)
    endif()
  endif()
endif()

add_subdirectory(src)
add_subdirectory(include)
add_subdirectory(share)

option(ENABLE_SAMPLES "Enable samples in the sample directory" ON)
if(ENABLE_SAMPLES)
  add_subdirectory(sample)
endif()

option(ENABLE_EXT "Enable components in the ext directory" ON)
if(ENABLE_EXT)
  add_subdirectory(ext)
  # additional ext directories
  set(ADDITIONAL_EXT_DIRECTORIES ${ADDITIONAL_EXT_DIRECTORIES} CACHE FILEPATH "Additional ext directories")
  if(ADDITIONAL_EXT_DIRECTORIES)
    foreach(dir ${ADDITIONAL_EXT_DIRECTORIES})
      if(EXISTS ${dir}/CMakeLists.txt)
	add_subdirectory(${dir})
      else()
	file(GLOB subdirs "${dir}/*")
	list(SORT subdirs)
	foreach(subdir ${subdirs})
	  if(EXISTS ${subdir}/CMakeLists.txt)
	    add_subdirectory(${subdir})
	  endif()
	endforeach()
      endif()
    endforeach()
  endif()
endif()

if(EXISTS ${PROJECT_SOURCE_DIR}/test)
  if(EXISTS ${PROJECT_SOURCE_DIR}/test/CMakeLists.txt)
    add_subdirectory(test)
  endif()
endif()

# CPack
include(InstallRequiredSystemLibraries)

# InstallRequiredSystemLibraries does not properly support MSVS 14 yet, so do it manually.  (CMake3.5)
if(INSTALL_RUNTIME_DEPENDENCIES)
  unset(CMAKE_INSTALL_SYSTEM_RUNTIME_LIBS_DEBUG)
  unset(CMAKE_INSTALL_SYSTEM_RUNTIME_LIBS_RELEASE)
  if(DEFINED MSVC_VERSION AND NOT MSVC_VERSION LESS 1900)
    # Internal: Architecture-appropriate library directory names.
    if("${CMAKE_VS_PLATFORM_NAME}" STREQUAL "ARM")
      set(_winsdk_arch8 arm) # what the WDK for Win8+ calls this architecture
    else()
      if(CMAKE_SIZEOF_VOID_P MATCHES "8")
        set(_winsdk_arch8 x64) # what the WDK for Win8+ calls this architecture
      else()
        set(_winsdk_arch8 x86) # what the WDK for Win8+ calls this architecture
      endif()
    endif()

    # The CRT is distributed with MSVS.
    get_filename_component(MSVS_DIR
      "[HKEY_LOCAL_MACHINE\\SOFTWARE\\Microsoft\\VisualStudio\\14.0;ShellFolder]" ABSOLUTE)

    # As of MSVC 19 the CRT depends on the 'univeral' CRT (which is part of Windows development kit 10 and above).
    get_filename_component(WINDOWS_KIT_DIR
      "[HKEY_LOCAL_MACHINE\\SOFTWARE\\Microsoft\\Windows Kits\\Installed Roots;KitsRoot10]" ABSOLUTE)
    
    file(GLOB CMAKE_INSTALL_SYSTEM_RUNTIME_LIBS_DEBUG
      "${MSVS_DIR}/VC/redist/debug_nonredist/${_winsdk_arch8}/Microsoft.VC140.DebugCRT/*.dll"
      "${WINDOWS_KIT_DIR}/Redist/ucrt/DLLs/${_winsdk_arch8}/api-ms-win-*.dll"
      "${WINDOWS_KIT_DIR}/bin/${_winsdk_arch8}/ucrt/*.dll"
      )
    file(GLOB CMAKE_INSTALL_SYSTEM_RUNTIME_LIBS_RELEASE
      "${MSVS_DIR}/VC/redist/${_winsdk_arch8}/Microsoft.VC140.CRT/*.dll"
      "${WINDOWS_KIT_DIR}/Redist/ucrt/DLLs/${_winsdk_arch8}/*.dll"
      )

    install(PROGRAMS ${CMAKE_INSTALL_SYSTEM_RUNTIME_LIBS_RELEASE} DESTINATION bin )
  endif()
endif()

add_subdirectory(cmake)
add_subdirectory(misc)<|MERGE_RESOLUTION|>--- conflicted
+++ resolved
@@ -765,22 +765,6 @@
   set(LIBYAML_LIBRARIES yaml)
 endif()
 
-<<<<<<< HEAD
-if(UNIX)
-  # png
-  find_package(PNG REQUIRED)
-  include_directories(${PNG_INCLUDE_DIR})
-  # jpeg
-  find_package(JPEG REQUIRED)
-  include_directories(${JPEG_INCLUDE_DIR})
-  
-elseif(MSVC)
-  # png
-=======
-# pugixml
-add_subdirectory(thirdparty/pugixml-1.9)
-include_directories(${PROJECT_SOURCE_DIR}/thirdparty/pugixml-1.9/src)
-
 # png
 if(MSVC)
   set(USE_BUNDLED_LIBPNG_DEFAULT ON)
@@ -789,7 +773,6 @@
 endif()
 option(USE_BUNDLED_LIBPNG "Use the PNG library bunded with Choreonoid" ${USE_BUNDLED_LIBPNG_DEFAULT})
 if(NOT USE_BUNDLED_LIBPNG)
->>>>>>> 328a271b
   find_package(PNG)
 endif()
 if(PNG_FOUND AND NOT USE_BUNDLED_LIBPNG)
